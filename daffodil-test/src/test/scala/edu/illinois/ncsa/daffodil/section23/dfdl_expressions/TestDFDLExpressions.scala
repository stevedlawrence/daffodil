package edu.illinois.ncsa.daffodil.section23.dfdl_expressions

/* Copyright (c) 2012-2013 Tresys Technology, LLC. All rights reserved.
 *
 * Developed by: Tresys Technology, LLC
 *               http://www.tresys.com
 * 
 * Permission is hereby granted, free of charge, to any person obtaining a copy of
 * this software and associated documentation files (the "Software"), to deal with
 * the Software without restriction, including without limitation the rights to
 * use, copy, modify, merge, publish, distribute, sublicense, and/or sell copies
 * of the Software, and to permit persons to whom the Software is furnished to do
 * so, subject to the following conditions:
 * 
 *  1. Redistributions of source code must retain the above copyright notice,
 *     this list of conditions and the following disclaimers.
 * 
 *  2. Redistributions in binary form must reproduce the above copyright
 *     notice, this list of conditions and the following disclaimers in the
 *     documentation and/or other materials provided with the distribution.
 * 
 *  3. Neither the names of Tresys Technology, nor the names of its contributors
 *     may be used to endorse or promote products derived from this Software
 *     without specific prior written permission.
 * 
 * THE SOFTWARE IS PROVIDED "AS IS", WITHOUT WARRANTY OF ANY KIND, EXPRESS OR
 * IMPLIED, INCLUDING BUT NOT LIMITED TO THE WARRANTIES OF MERCHANTABILITY,
 * FITNESS FOR A PARTICULAR PURPOSE AND NONINFRINGEMENT. IN NO EVENT SHALL THE
 * CONTRIBUTORS OR COPYRIGHT HOLDERS BE LIABLE FOR ANY CLAIM, DAMAGES OR OTHER
 * LIABILITY, WHETHER IN AN ACTION OF CONTRACT, TORT OR OTHERWISE, ARISING FROM,
 * OUT OF OR IN CONNECTION WITH THE SOFTWARE OR THE USE OR OTHER DEALINGS WITH THE
 * SOFTWARE.
 */

import junit.framework.Assert._
import org.junit.Test
import scala.xml._
import edu.illinois.ncsa.daffodil.xml.XMLUtils
import edu.illinois.ncsa.daffodil.xml.XMLUtils._
import edu.illinois.ncsa.daffodil.compiler.Compiler
import edu.illinois.ncsa.daffodil.util._
import edu.illinois.ncsa.daffodil.tdml.DFDLTestSuite
import java.io.File
import edu.illinois.ncsa.daffodil.debugger.Debugger

class TestDFDLExpressions {
  val testDir = "/edu/illinois/ncsa/daffodil/section23/dfdl_expressions/"

  // I'm not sure these belong in section23, but there is no section of the spec that 
  // is about all these properties together, yet, since there is common mechanism here
  // I really think their tests should not be scattered all over to the sections where each
  // property is defined.
  val testDir4 = "/edu/illinois/ncsa/daffodil/section23/runtime_properties/"
  val rp = testDir4 + "runtime-properties.tdml"
  lazy val runner4 = new DFDLTestSuite(Misc.getRequiredResource(rp), validateTDMLFile = false, validateDFDLSchemas = false)

  @Test def test_variableRefError { runner4.runOneTest("variableRefError") }

  @Test def test_byteOrderExpr1 { runner4.runOneTest("byteOrderExpr1") }
  @Test def test_byteOrderExpr1b { runner4.runOneTest("byteOrderExpr1b") }
  @Test def test_byteOrderExpr2 { runner4.runOneTest("byteOrderExpr2") }
  @Test def test_byteOrderExpr2b { runner4.runOneTest("byteOrderExpr2b") }
  @Test def test_byteOrderExpr3 { runner4.runOneTest("byteOrderExpr3") }
  @Test def test_byteOrderExpr4 { runner4.runOneTest("byteOrderExpr4") }
  @Test def test_byteOrderExpr5 { runner4.runOneTest("byteOrderExpr5") }
  @Test def test_byteOrderExpr6 { runner4.runOneTest("byteOrderExpr6") }
  @Test def test_byteOrderExpr7 { runner4.runOneTest("byteOrderExpr7") }
  @Test def test_byteOrderExpr7b { runner4.runOneTest("byteOrderExpr7b") }
  @Test def test_byteOrderExpr7c { runner4.runOneTest("byteOrderExpr7c") }
  @Test def test_byteOrderExpr8 { runner4.runOneTest("byteOrderExpr8") }
  @Test def test_byteOrderExpr9 { runner4.runOneTest("byteOrderExpr9") }

  val tdml = testDir + "expressions.tdml"
  lazy val runner = new DFDLTestSuite(Misc.getRequiredResource(tdml), validateTDMLFile = false, validateDFDLSchemas = false)

  //DFDL-1148
  //@Test def test_asterisk_01() { runner.runOneTest("asterisk_01") }
  //@Test def test_asterisk_02() { runner.runOneTest("asterisk_02") }

  //DFDL-1146
  //@Test def test_attribute_axis_01() { runner.runOneTest("attribute_axis_01") }
  //@Test def test_attribute_axis_02() { runner.runOneTest("attribute_axis_02") }
  //@Test def test_attribute_axis_03() { runner.runOneTest("attribute_axis_03") }

  //DFDL-1145
  //@Test def test_comparison_operators_03() { runner.runOneTest("comparison_operators_03") }
  //@Test def test_comparison_operators_04() { runner.runOneTest("comparison_operators_04") }
  //@Test def test_comparison_operators_07() { runner.runOneTest("comparison_operators_07") }
  //@Test def test_comparison_operators_10() { runner.runOneTest("comparison_operators_10") }
  //@Test def test_comparison_operators_13() { runner.runOneTest("comparison_operators_13") }
  //@Test def test_comparison_operators_14() { runner.runOneTest("comparison_operators_14") }
  //@Test def test_comparison_operators_18() { runner.runOneTest("comparison_operators_18") }
  //@Test def test_comparison_operators_22() { runner.runOneTest("comparison_operators_22") }

  @Test def test_comparison_operators_01() { runner.runOneTest("comparison_operators_01") }
  @Test def test_comparison_operators_02() { runner.runOneTest("comparison_operators_02") }
  @Test def test_comparison_operators_05() { runner.runOneTest("comparison_operators_05") }
  @Test def test_comparison_operators_06() { runner.runOneTest("comparison_operators_06") }
  @Test def test_comparison_operators_08() { runner.runOneTest("comparison_operators_08") }
  @Test def test_comparison_operators_09() { runner.runOneTest("comparison_operators_09") }
  @Test def test_comparison_operators_11() { runner.runOneTest("comparison_operators_11") }
  @Test def test_comparison_operators_12() { runner.runOneTest("comparison_operators_12") }
  @Test def test_comparison_operators_15() { runner.runOneTest("comparison_operators_15") }
  @Test def test_comparison_operators_16() { runner.runOneTest("comparison_operators_16") }
  @Test def test_comparison_operators_17() { runner.runOneTest("comparison_operators_17") }
  @Test def test_comparison_operators_19() { runner.runOneTest("comparison_operators_19") }
  @Test def test_comparison_operators_20() { runner.runOneTest("comparison_operators_20") }
  @Test def test_comparison_operators_21() { runner.runOneTest("comparison_operators_21") }

  @Test def test_regexLookahead() { runner.runOneTest("regexLookahead") }
  @Test def test_regexLookaheadFail() { runner.runOneTest("regexLookaheadFail") }
  @Test def test_regexLookaheadFail2() { runner.runOneTest("regexLookaheadFail2") }
  //  @Test def test_regexCompatFail() { runner.runOneTest("regexCompatFail") }

  @Test def test_expressionRules01() { runner.runOneTest("expressionRules01") }
  @Test def test_expressionRules02() { runner.runOneTest("expressionRules02") }
  @Test def test_expressionRules03() { runner.runOneTest("expressionRules03") }
  @Test def test_expressionRules04() { runner.runOneTest("expressionRules04") }
  @Test def test_expressionRules05() { runner.runOneTest("expressionRules05") }
  @Test def test_expressionRules06() { runner.runOneTest("expressionRules06") }

  // uses lengthUnits bytes with utf-8 and lengthKind Explicit
  // @Test def test_lke3_rel() { runner.runOneTest("lke3_rel") } 

  @Test def test_lke1_rel() { runner.runOneTest("lke1_rel") }
  @Test def test_lke1_abs() { runner.runOneTest("lke1_abs") }
  @Test def test_ocke1() { runner.runOneTest("ocke1") }
  @Test def test_ocke2() { runner.runOneTest("ocke2") }
  @Test def test_ArrayOptElem_01() { runner.runOneTest("ArrayOptElem_01") }
  @Test def test_lke2_rel() { runner.runOneTest("lke2_rel") }
  @Test def test_expression_type_error1() { runner.runOneTest("expression_type_error1") }
  // DFDL-1044
  // @Test def test_expression_type_error2() { runner.runOneTest("expression_type_error2") }
  @Test def test_expression_type_error3() { runner.runOneTest("expression_type_error3") }
  @Test def test_expression_type_error4() { runner.runOneTest("expression_type_error4") }
  @Test def test_expression_unknown_prefix() { runner.runOneTest("expression_unknown_prefix") }
  @Test def test_ocke_rel() { runner.runOneTest("ocke_rel") }
  @Test def test_ocke_rel2() { runner.runOneTest("ocke_rel2") }
  @Test def test_ocke_rel3() { runner.runOneTest("ocke_rel3") }
  @Test def test_ocke_rel4() { runner.runOneTest("ocke_rel4") }
  @Test def test_internal_space_preserved() { runner.runOneTest("internal_space_preserved") }
  //  @Test def test_internal_space_preserved2() { runner.runOneTest("internal_space_preserved2") }
  //  @Test def test_internal_space_preserved3a() { runner.runOneTest("internal_space_preserved3a") }
  //  @Test def test_internal_space_preserved3b() { runner.runOneTest("internal_space_preserved3b") }
  @Test def test_whitespace_expression() { runner.runOneTest("whitespace_expression") }
  @Test def test_whitespace_expression2() { runner.runOneTest("whitespace_expression2") }

  @Test def test_expresion_bad_path_to_element() { runner.runOneTest("expresion_bad_path_to_element") }
  @Test def test_ArrayOptElem_02() { runner.runOneTest("ArrayOptElem_02") }
  // Tests incorrect see JIRA DFDL-1035
  // @Test def test_dfdlCheckConstraints() { runner.runOneTest("dfdlCheckConstraints") }
  // @Test def test_dfdlCheckConstraints2() { runner.runOneTest("dfdlCheckConstraints2") }

  // DFDL-1043
  // @Test def test_checkConstraintsComplexTypeFails() { runner.runOneTest("checkConstraintsComplexTypeFails") }

  @Test def test_nonFunctionIsDetected() = { runner.runOneTest("nonFunctionIsDetected") }
  @Test def test_constantFunction1() { runner.runOneTest("constantFunction1") }
  @Test def test_dfdlPosition1() { runner.runOneTest("dfdlPosition1") }
  @Test def test_dfdlPosition2() { runner.runOneTest("dfdlPosition2") }
  @Test def test_dfdlPosition3() { runner.runOneTest("dfdlPosition3") }
  @Test def test_dfdlPosition4() { runner.runOneTest("dfdlPosition4") }
  @Test def test_dfdlPosition5() { runner.runOneTest("dfdlPosition5") }

  @Test def test_repeatFlags1() { runner.runOneTest("repeatFlags1") }
  @Test def test_repeatFlags2() { runner.runOneTest("repeatFlags2") }
  @Test def test_repeatFlags3() { runner.runOneTest("repeatFlags3") }
  @Test def test_repeatFlags4() { runner.runOneTest("repeatFlags4") }
  @Test def test_repeatFlags5() { runner.runOneTest("repeatFlags5") }

  @Test def test_repeatBitFlags1() { runner.runOneTest("repeatBitFlags1") }
  @Test def test_repeatBitFlags2() { runner.runOneTest("repeatBitFlags2") }
  @Test def test_repeatBitFlags3() { runner.runOneTest("repeatBitFlags3") }
  @Test def test_repeatBitFlags4() { runner.runOneTest("repeatBitFlags4") }
  @Test def test_repeatBitFlags5() { runner.runOneTest("repeatBitFlags5") }
  @Test def test_repeatBitFlags6() { runner.runOneTest("repeatBitFlags6") }

  @Test def test_invalid_enum_1() { runner.runOneTest("invalid_enum_1") }
  @Test def test_invalid_enum_2() { runner.runOneTest("invalid_enum_2") }
  @Test def test_invalid_enum_3() { runner.runOneTest("invalid_enum_3") }

  // Test removed including TDML for it. DPath no longer will even execution expressions that have
  // type errors, and type errors at runtime cause SDE so you can't if-then-else them into 
  // some usable thing.
  // @Test def test_trueFalseTypeError() { runner.runOneTest("trueFalseTypeError") }
  @Test def test_trueFalseTypeCorrect() { runner.runOneTest("trueFalseTypeCorrect") }

  @Test def test_predicate_01() { runner.runOneTest("predicate_01") }
  //DFDL-1164
  //@Test def test_predicate_02() { runner.runOneTest("predicate_02") }
  //@Test def test_predicate_03() { runner.runOneTest("predicate_03") }
  @Test def test_predicate_04() { runner.runOneTest("predicate_04") }

/////////////////////// FUNCTIONS ///////////////////////////
  
  val tdml2 = testDir + "functions.tdml"
  lazy val runner_fun = new DFDLTestSuite(Misc.getRequiredResource(tdml2))

  @Test def test_dateTimeFunctions01() { runner_fun.runOneTest("dateTimeFunctions01") }
  @Test def test_dateTimeFunctions02() { runner_fun.runOneTest("dateTimeFunctions02") }
  @Test def test_dateFunctions01() { runner_fun.runOneTest("dateFunctions01") }
  @Test def test_dateFunctions02() { runner_fun.runOneTest("dateFunctions02") }
  @Test def test_timeFunctions01() { runner_fun.runOneTest("timeFunctions01") }
  @Test def test_timeFunctions02() { runner_fun.runOneTest("timeFunctions02") }
  @Test def test_functionFail01() { runner_fun.runOneTest("functionFail01") }
  @Test def test_functionFail02() { runner_fun.runOneTest("functionFail02") }
  @Test def test_functionFail03() { runner_fun.runOneTest("functionFail03") }

  @Test def test_substringFunction01() { runner_fun.runOneTest("substringFunction01") }
  @Test def test_substringFunction02() { runner_fun.runOneTest("substringFunction02") }
  @Test def test_substringFunction03() { runner_fun.runOneTest("substringFunction03") }
  @Test def test_substringFunction04() { runner_fun.runOneTest("substringFunction04") }
  @Test def test_substringFunction05() { runner_fun.runOneTest("substringFunction05") }
  @Test def test_substringFunction06() { runner_fun.runOneTest("substringFunction06") }
  @Test def test_substringFunction07() { runner_fun.runOneTest("substringFunction07") }
  @Test def test_substringFunction08() { runner_fun.runOneTest("substringFunction08") }
  @Test def test_substringFunction12() { runner_fun.runOneTest("substringFunction12") }
  @Test def test_substringFunction13() { runner_fun.runOneTest("substringFunction13") }
  @Test def test_substringFunction14() { runner_fun.runOneTest("substringFunction14") }
  @Test def test_substringFunction15() { runner_fun.runOneTest("substringFunction15") }

  val testDir2 = "/edu/illinois/ncsa/daffodil/section23/dfdl_functions/"
  val aa = testDir2 + "Functions.tdml"
  val aa_utf8 = testDir2 + "Functions_UTF8.tdml"
  lazy val runner2 = new DFDLTestSuite(Misc.getRequiredResource(aa))
<<<<<<< HEAD

=======
  lazy val runner2_utf8 = new DFDLTestSuite(Misc.getRequiredResource(aa))
  
>>>>>>> e1f0927b
  @Test def test_boolFunctionChoice_01() { runner2.runOneTest("boolFunctionChoice_01") }
  @Test def test_boolFunctionChoice_02() { runner2.runOneTest("boolFunctionChoice_02") }
  @Test def test_boolFunctionChoice_03() { runner2.runOneTest("boolFunctionChoice_03") }

  @Test def test_boolFlags_01() { runner2.runOneTest("boolFlags_01") }
  @Test def test_boolFlags_02() { runner2.runOneTest("boolFlags_02") }
  //DFDL-1090
  //@Test def test_boolFlags_03() { runner2.runOneTest("boolFlags_03") }
  //@Test def test_boolFlags_04() { runner2.runOneTest("boolFlags_04") }
  //@Test def test_boolFlags_05() { runner2.runOneTest("boolFlags_05") }

  @Test def test_not_01() { runner2.runOneTest("not_01") }
  @Test def test_not_02() { runner2.runOneTest("not_02") }
  @Test def test_not_03() { runner2.runOneTest("not_03") }
  //DFDL-1076
  //@Test def test_not_04() { runner2.runOneTest("not_04") }
  //DFDL-1075
  //@Test def test_not_05() { runner2.runOneTest("not_05") }
  //@Test def test_not_07() { runner2.runOneTest("not_07") }
  @Test def test_not_06() { runner2.runOneTest("not_06") }
  @Test def test_not_08() { runner2.runOneTest("not_08") }
  @Test def test_not_09() { runner2.runOneTest("not_09") }
  @Test def test_not_10() { runner2.runOneTest("not_10") }
  //DFDL-1074
  //@Test def test_not_11() { runner2.runOneTest("not_11") }
  @Test def test_not_12() { runner2.runOneTest("not_12") }
  @Test def test_not_13() { runner2.runOneTest("not_13") }
  @Test def test_not_14() { runner2.runOneTest("not_14") }
  @Test def test_not_15() { runner2.runOneTest("not_15") }

  @Test def test_xPathFunc_abs_01() { runner2.runOneTest("xPathFunc_abs_01") }
  @Test def test_xPathFunc_abs_02() { runner2.runOneTest("xPathFunc_abs_02") }
  @Test def test_xPathFunc_abs_03() { runner2.runOneTest("xPathFunc_abs_03") }
  @Test def test_xPathFunc_abs_04() { runner2.runOneTest("xPathFunc_abs_04") }
  @Test def test_abs_05() { runner2.runOneTest("abs_05") }
  @Test def test_abs_06() { runner2.runOneTest("abs_06") }
  @Test def test_abs_07() { runner2.runOneTest("abs_07") }
  @Test def test_abs_08() { runner2.runOneTest("abs_08") }
  @Test def test_abs_09() { runner2.runOneTest("abs_09") }

  @Test def test_xPathFunc_ceil_01() { runner2.runOneTest("xPathFunc_ceil_01") }
  @Test def test_xPathFunc_ceil_02() { runner2.runOneTest("xPathFunc_ceil_02") }
  @Test def test_xPathFunc_ceil_03() { runner2.runOneTest("xPathFunc_ceil_03") }
  @Test def test_xPathFunc_ceil_04() { runner2.runOneTest("xPathFunc_ceil_04") }
  @Test def test_xPathFunc_ceil_05() { runner2.runOneTest("xPathFunc_ceil_05") }
  @Test def test_ceil_06() { runner2.runOneTest("ceil_06") }
  @Test def test_ceil_07() { runner2.runOneTest("ceil_07") }
  @Test def test_ceil_08() { runner2.runOneTest("ceil_08") }

  @Test def test_xPathFunc_floor_01() { runner2.runOneTest("xPathFunc_floor_01") }
  @Test def test_xPathFunc_floor_02() { runner2.runOneTest("xPathFunc_floor_02") }
  @Test def test_xPathFunc_floor_03() { runner2.runOneTest("xPathFunc_floor_03") }
  @Test def test_xPathFunc_floor_04() { runner2.runOneTest("xPathFunc_floor_04") }
  @Test def test_xPathFunc_floor_05() { runner2.runOneTest("xPathFunc_floor_05") }
  @Test def test_floor_06() { runner2.runOneTest("floor_06") }
  @Test def test_floor_07() { runner2.runOneTest("floor_07") }
  @Test def test_floor_08() { runner2.runOneTest("floor_08") }

  @Test def test_xPathFunc_round_01() { runner2.runOneTest("xPathFunc_round_01") }
  @Test def test_xPathFunc_round_02() { runner2.runOneTest("xPathFunc_round_02") }
  @Test def test_xPathFunc_round_03() { runner2.runOneTest("xPathFunc_round_03") }
  @Test def test_xPathFunc_round_04() { runner2.runOneTest("xPathFunc_round_04") }
  @Test def test_xPathFunc_round_05() { runner2.runOneTest("xPathFunc_round_05") }
  @Test def test_xPathFunc_round_06() { runner2.runOneTest("xPathFunc_round_06") }
  @Test def test_round_07() { runner2.runOneTest("round_07") }
  @Test def test_round_08() { runner2.runOneTest("round_08") }
  @Test def test_round_09() { runner2.runOneTest("round_09") }
  @Test def test_round_10() { runner2.runOneTest("round_10") }
  @Test def test_round_11() { runner2.runOneTest("round_11") }
  @Test def test_round_12() { runner2.runOneTest("round_12") }
  @Test def test_round_13() { runner2.runOneTest("round_13") }
  @Test def test_xPathFunc_round_14() { runner2.runOneTest("xPathFunc_round_14") }
  @Test def test_xPathFunc_round_15() { runner2.runOneTest("xPathFunc_round_15") }
  @Test def test_xPathFunc_round_16() { runner2.runOneTest("xPathFunc_round_16") }

  //DFDL-1122
  //@Test def test_xPathFunc_round_hte_02() { runner2.runOneTest("xPathFunc_round_hte_02") }
  //@Test def test_xPathFunc_round_hte_03() { runner2.runOneTest("xPathFunc_round_hte_03") }
  //@Test def test_xPathFunc_round_hte_05() { runner2.runOneTest("xPathFunc_round_hte_05") }

  @Test def test_xPathFunc_round_hte_01() { runner2.runOneTest("xPathFunc_round_hte_01") }
  @Test def test_xPathFunc_round_hte_04() { runner2.runOneTest("xPathFunc_round_hte_04") }
  @Test def test_xPathFunc_round_hte_06() { runner2.runOneTest("xPathFunc_round_hte_06") }
  @Test def test_xPathFunc_round_hte_07() { runner2.runOneTest("xPathFunc_round_hte_07") }
  @Test def test_xPathFunc_round_hte_08() { runner2.runOneTest("xPathFunc_round_hte_08") }
  @Test def test_round_hte_09() { runner2.runOneTest("round_hte_09") }
  @Test def test_round_hte_10() { runner2.runOneTest("round_hte_10") }
  @Test def test_round_hte_11() { runner2.runOneTest("round_hte_11") }
  @Test def test_round_hte_12() { runner2.runOneTest("round_hte_12") }

  //DFDL-1123
  //@Test def test_round_hte_13() { runner2.runOneTest("round_hte_13") }
  //@Test def test_round_hte_14() { runner2.runOneTest("round_hte_14") }

  //DFDL-1080
  //@Test def test_empty_02() { runner2.runOneTest("empty_02") }
  //@Test def test_exists_02() { runner2.runOneTest("exists_02") }

  //DFDL-1079
  //@Test def test_empty_05() { runner2.runOneTest("empty_05") }
  //@Test def test_exists_05() { runner2.runOneTest("exists_05") }

  //DFDL-1087
  //@Test def test_exactly_one_02() { runner2.runOneTest("exactly_one_02") }
  //@Test def test_exactly_one_03() { runner2.runOneTest("exactly_one_03") }

  //DFDL-1091
  //@Test def test_count_05b() { runner2.runOneTest("count_05b") }

  //DFDL-1097
  //@Test def test_local_name_06() { runner2.runOneTest("local_name_06") }

  @Test def test_empty_01() { runner2.runOneTest("empty_01") }
  @Test def test_empty_03() { runner2.runOneTest("empty_03") }
  @Test def test_empty_04() { runner2.runOneTest("empty_04") }
  @Test def test_empty_06() { runner2.runOneTest("empty_06") }
  @Test def test_empty_07() { runner2.runOneTest("empty_07") }
  @Test def test_empty_08() { runner2.runOneTest("empty_08") }
  @Test def test_empty_09() { runner2.runOneTest("empty_09") }

  //DFDL-1075
  //@Test def test_exists_01() { runner2.runOneTest("exists_01") }
  //@Test def test_exists_03() { runner2.runOneTest("exists_03") }
  //@Test def test_exists_04() { runner2.runOneTest("exists_04") }
  //@Test def test_exists_06() { runner2.runOneTest("exists_06") }
  //@Test def test_exists_07() { runner2.runOneTest("exists_07") }
  @Test def test_exists_08() { runner2.runOneTest("exists_08") }
  @Test def test_exists_09() { runner2.runOneTest("exists_09") }

  //DFDL-1120
  //@Test def test_exists_10() { runner2.runOneTest("exists_10") }

  //DFDL-1085
  //@Test def test_exactly_one_01() { runner2.runOneTest("exactly_one_01") }
  //@Test def test_exactly_one_04() { runner2.runOneTest("exactly_one_04") }
  //@Test def test_exactly_one_05() { runner2.runOneTest("exactly_one_05") }
  //@Test def test_exactly_one_06() { runner2.runOneTest("exactly_one_06") }

  @Test def test_count_01() { runner2.runOneTest("count_01") }
  @Test def test_count_02() { runner2.runOneTest("count_02") }
  //DFDL-1116
  //@Test def test_count_03() { runner2.runOneTest("count_03") }
  @Test def test_count_07() { runner2.runOneTest("count_07") }

  //DFDL-1117, DFDL-1159 (unordered sequences)
  //@Test def test_count_05() { runner2.runOneTest("count_05") }
  //@Test def test_count_06() { runner2.runOneTest("count_06") }
  //@Test def test_count_08() { runner2.runOneTest("count_08") }

  //DFDL-1096
  //@Test def test_local_name_01() { runner2.runOneTest("local_name_01") }
  //@Test def test_local_name_02() { runner2.runOneTest("local_name_02") }
  //@Test def test_local_name_03() { runner2.runOneTest("local_name_03") }
  //@Test def test_local_name_04() { runner2.runOneTest("local_name_04") }
  //@Test def test_local_name_05() { runner2.runOneTest("local_name_05") }
  //@Test def test_local_name_07() { runner2.runOneTest("local_name_07") }

  //DFDL-1101
  //@Test def test_namespace_uri_01() { runner2.runOneTest("namespace_uri_01") }
  //@Test def test_namespace_uri_02() { runner2.runOneTest("namespace_uri_02") }
  //DFDL-1114
  //@Test def test_namespace_uri_03() { runner2.runOneTest("namespace_uri_03") }
  //@Test def test_namespace_uri_04() { runner2.runOneTest("namespace_uri_04") }
  //@Test def test_namespace_uri_05() { runner2.runOneTest("namespace_uri_05") }
  //@Test def test_namespace_uri_06() { runner2.runOneTest("namespace_uri_06") }

  @Test def test_concat_01() { runner2.runOneTest("concat_01") }
  @Test def test_concat_02() { runner2.runOneTest("concat_02") }
  @Test def test_concat_03() { runner2.runOneTest("concat_03") }
  @Test def test_concat_04() { runner2.runOneTest("concat_04") }
  @Test def test_concat_05() { runner2.runOneTest("concat_05") }

  @Test def test_substring_01() { runner2.runOneTest("substring_01") }
  @Test def test_substring_02() { runner2.runOneTest("substring_02") }
  @Test def test_substring_03() { runner2.runOneTest("substring_03") }
  @Test def test_substring_04() { runner2.runOneTest("substring_04") }
  @Test def test_substring_05() { runner2.runOneTest("substring_05") }
  @Test def test_substring_06() { runner2.runOneTest("substring_06") }
  @Test def test_substring_07() { runner2.runOneTest("substring_07") }
  @Test def test_substring_08() { runner2.runOneTest("substring_08") }
  @Test def test_substring_09() { runner2.runOneTest("substring_09") }
  @Test def test_substring_10() { runner2.runOneTest("substring_10") }
  @Test def test_substring_11() { runner2.runOneTest("substring_11") }

  @Test def test_stringlength_01() { runner2.runOneTest("stringlength_01") }
  @Test def test_stringlength_02() { runner2.runOneTest("stringlength_02") }
  @Test def test_stringlength_03() { runner2.runOneTest("stringlength_03") }
  @Test def test_stringlength_04() { runner2.runOneTest("stringlength_04") }

  @Test def test_uppercase_01() { runner2.runOneTest("uppercase_01") }
  @Test def test_uppercase_02() { runner2.runOneTest("uppercase_02") }
  @Test def test_uppercase_03() { runner2.runOneTest("uppercase_03") }
<<<<<<< HEAD
  @Test def test_uppercase_04() { runner2.runOneTest("uppercase_04") }
  @Test def test_uppercase_05() { runner2.runOneTest("uppercase_05") }

=======
  
>>>>>>> e1f0927b
  @Test def test_lowercase_01() { runner2.runOneTest("lowercase_01") }
  @Test def test_lowercase_02() { runner2.runOneTest("lowercase_02") }
  @Test def test_lowercase_03() { runner2.runOneTest("lowercase_03") }

  //DFDL-1169
  //@Test def test_lowercase_04() { runner2_utf8.runOneTest("lowercase_04") }
  //@Test def test_uppercase_04() { runner2_utf8.runOneTest("uppercase_04") }
  //@Test def test_uppercase_05() { runner2_utf8.runOneTest("uppercase_05") }
  //DFDL-1078 - fails on build server 
  //@Test def test_lowercase_05() { runner2_utf8.runOneTest("lowercase_05") }

  // DFDL-1090
  //@Test def test_contains_01() { runner2.runOneTest("contains_01") }
  //@Test def test_contains_02() { runner2.runOneTest("contains_02") }
  //@Test def test_contains_03() { runner2.runOneTest("contains_03") }
  //@Test def test_contains_04() { runner2.runOneTest("contains_04") }
  //@Test def test_contains_05() { runner2.runOneTest("contains_05") }
  //@Test def test_contains_06() { runner2.runOneTest("contains_06") }
  //@Test def test_contains_07() { runner2.runOneTest("contains_07") }

  // DFDL-1093
  //@Test def test_startswith_01() { runner2.runOneTest("startswith_01") }
  //@Test def test_startswith_02() { runner2.runOneTest("startswith_02") }
  //@Test def test_startswith_03() { runner2.runOneTest("startswith_03") }
  //@Test def test_startswith_04() { runner2.runOneTest("startswith_04") }
  //@Test def test_startswith_05() { runner2.runOneTest("startswith_05") }
  //@Test def test_startswith_06() { runner2.runOneTest("startswith_06") }
  //@Test def test_startswith_07() { runner2.runOneTest("startswith_07") }

  @Test def test_endswith_01() { runner2.runOneTest("endswith_01") }
  @Test def test_endswith_02() { runner2.runOneTest("endswith_02") }
  @Test def test_endswith_03() { runner2.runOneTest("endswith_03") }
  @Test def test_endswith_04() { runner2.runOneTest("endswith_04") }
  @Test def test_endswith_05() { runner2.runOneTest("endswith_05") }
  @Test def test_endswith_06() { runner2.runOneTest("endswith_06") }
  @Test def test_endswith_07() { runner2.runOneTest("endswith_07") }

  // DFDL-1092
  //@Test def test_substringbefore_01() { runner2.runOneTest("substringbefore_01") }
  //@Test def test_substringbefore_02() { runner2.runOneTest("substringbefore_02") }
  //@Test def test_substringbefore_03() { runner2.runOneTest("substringbefore_03") }
  //@Test def test_substringbefore_04() { runner2.runOneTest("substringbefore_04") }
  //@Test def test_substringbefore_05() { runner2.runOneTest("substringbefore_05") }
  //@Test def test_substringbefore_06() { runner2.runOneTest("substringbefore_06") }
  //@Test def test_substringbefore_07() { runner2.runOneTest("substringbefore_07") }

  // DFDL-1094
  //@Test def test_substringafter_01() { runner2.runOneTest("substringafter_01") }
  //@Test def test_substringafter_02() { runner2.runOneTest("substringafter_02") }
  //@Test def test_substringafter_03() { runner2.runOneTest("substringafter_03") }
  //@Test def test_substringafter_04() { runner2.runOneTest("substringafter_04") }
  //@Test def test_substringafter_05() { runner2.runOneTest("substringafter_05") }
  //@Test def test_substringafter_06() { runner2.runOneTest("substringafter_06") }
  //@Test def test_substringafter_07() { runner2.runOneTest("substringafter_07") }

  @Test def test_yearfromdatetime_01() { runner2.runOneTest("yearfromdatetime_01") }
  @Test def test_yearfromdatetime_02() { runner2.runOneTest("yearfromdatetime_02") }
  @Test def test_yearfromdatetime_03() { runner2.runOneTest("yearfromdatetime_03") }
  @Test def test_monthfromdatetime_01() { runner2.runOneTest("monthfromdatetime_01") }
  @Test def test_monthfromdatetime_02() { runner2.runOneTest("monthfromdatetime_02") }
  @Test def test_dayfromdatetime_01() { runner2.runOneTest("dayfromdatetime_01") }
  @Test def test_dayfromdatetime_02() { runner2.runOneTest("dayfromdatetime_02") }
  @Test def test_hoursfromdatetime_01() { runner2.runOneTest("hoursfromdatetime_01") }
  @Test def test_hoursfromdatetime_02() { runner2.runOneTest("hoursfromdatetime_02") }
  @Test def test_minutesfromdatetime_01() { runner2.runOneTest("minutesfromdatetime_01") }
  @Test def test_minutesfromdatetime_02() { runner2.runOneTest("minutesfromdatetime_02") }
  @Test def test_secondsfromdatetime_01() { runner2.runOneTest("secondsfromdatetime_01") }
  @Test def test_secondsfromdatetime_02() { runner2.runOneTest("secondsfromdatetime_02") }
  @Test def test_secondsfromdatetime_03() { runner2.runOneTest("secondsfromdatetime_03") }

  @Test def test_xfromdatetime_01() { runner2.runOneTest("xfromdatetime_01") }
  @Test def test_xfromdatetime_02() { runner2.runOneTest("xfromdatetime_02") }
  @Test def test_xfromdatetime_03() { runner2.runOneTest("xfromdatetime_03") }
  @Test def test_xfromdatetime_04() { runner2.runOneTest("xfromdatetime_04") }

  @Test def test_yearfromdate_01() { runner2.runOneTest("yearfromdate_01") }
  @Test def test_yearfromdate_02() { runner2.runOneTest("yearfromdate_02") }
  @Test def test_yearfromdate_03() { runner2.runOneTest("yearfromdate_03") }
  @Test def test_monthfromdate_01() { runner2.runOneTest("monthfromdate_01") }
  @Test def test_monthfromdate_02() { runner2.runOneTest("monthfromdate_02") }
  @Test def test_dayfromdate_01() { runner2.runOneTest("dayfromdate_01") }
  @Test def test_dayfromdate_02() { runner2.runOneTest("dayfromdate_02") }

  @Test def test_xfromdate_01() { runner2.runOneTest("xfromdate_01") }
  @Test def test_xfromdate_02() { runner2.runOneTest("xfromdate_02") }
  @Test def test_xfromdate_03() { runner2.runOneTest("xfromdate_03") }

  @Test def test_hoursfromtime_01() { runner2.runOneTest("hoursfromtime_01") }
  @Test def test_hoursfromtime_02() { runner2.runOneTest("hoursfromtime_02") }
  @Test def test_minutesfromtime_01() { runner2.runOneTest("minutesfromtime_01") }
  @Test def test_minutesfromtime_02() { runner2.runOneTest("minutesfromtime_02") }
  @Test def test_secondsfromtime_01() { runner2.runOneTest("secondsfromtime_01") }
  @Test def test_secondsfromtime_02() { runner2.runOneTest("secondsfromtime_02") }

  @Test def test_xfromtime_01() { runner2.runOneTest("xfromtime_01") }
  @Test def test_xfromtime_02() { runner2.runOneTest("xfromtime_02") }
  @Test def test_xfromtime_03() { runner2.runOneTest("xfromtime_03") }

  // DFDL-1111
  //@Test def test_fn_text_01() { runner2.runOneTest("fn_text_01") }
  //@Test def test_fn_text_02() { runner2.runOneTest("fn_text_02") }

  @Test def test_ubyte_constructor_01() { runner2.runOneTest("ubyte_constructor_01") }
  @Test def test_ubyte_constructor_02() { runner2.runOneTest("ubyte_constructor_02") }
  @Test def test_ubyte_constructor_03() { runner2.runOneTest("ubyte_constructor_03") }
  @Test def test_ubyte_constructor_04() { runner2.runOneTest("ubyte_constructor_04") }

  @Test def test_uint_constructor_01() { runner2.runOneTest("uint_constructor_01") }
  @Test def test_uint_constructor_02() { runner2.runOneTest("uint_constructor_02") }
  @Test def test_uint_constructor_03() { runner2.runOneTest("uint_constructor_03") }
  @Test def test_uint_constructor_04() { runner2.runOneTest("uint_constructor_04") }

  @Test def test_nonNeg_constructor_01() { runner2.runOneTest("nonNeg_constructor_01") }
  @Test def test_nonNeg_constructor_02() { runner2.runOneTest("nonNeg_constructor_02") }
  @Test def test_nonNeg_constructor_03() { runner2.runOneTest("nonNeg_constructor_03") }
  @Test def test_nonNeg_constructor_04() { runner2.runOneTest("nonNeg_constructor_04") }

  @Test def test_byte_constructor_01() { runner2.runOneTest("byte_constructor_01") }
  @Test def test_byte_constructor_02() { runner2.runOneTest("byte_constructor_02") }
  @Test def test_byte_constructor_03() { runner2.runOneTest("byte_constructor_03") }
  @Test def test_byte_constructor_04() { runner2.runOneTest("byte_constructor_04") }

  @Test def test_hexBinary_constructor_01() { runner2.runOneTest("hexBinary_constructor_01") }
  @Test def test_hexBinary_constructor_02() { runner2.runOneTest("hexBinary_constructor_02") }
  @Test def test_hexBinary_constructor_03() { runner2.runOneTest("hexBinary_constructor_03") }
  @Test def test_hexBinary_constructor_04() { runner2.runOneTest("hexBinary_constructor_04") }

  // New dfdl constructor function additions, commented out until reviewed by test
  // These are active in scala-new
  //
  @Test def test_dfdlHexBinary_constructor_01() { runner2.runOneTest("dfdlHexBinary_constructor_01") }
  @Test def test_dfdlHexBinary_constructor_02() { runner2.runOneTest("dfdlHexBinary_constructor_02") }
  @Test def test_dfdlHexBinary_constructor_03() { runner2.runOneTest("dfdlHexBinary_constructor_03") }
  @Test def test_dfdlHexBinary_constructor_04() { runner2.runOneTest("dfdlHexBinary_constructor_04") }

  @Test def test_dfdlByte_constructor_01() { runner2.runOneTest("dfdlByte_constructor_01") }
  @Test def test_dfdlByte_constructor_02() { runner2.runOneTest("dfdlByte_constructor_02") }
  @Test def test_dfdlByte_constructor_03() { runner2.runOneTest("dfdlByte_constructor_03") }
  @Test def test_dfdlByte_constructor_04() { runner2.runOneTest("dfdlByte_constructor_04") }
  @Test def test_dfdlByte_constructor_05() { runner2.runOneTest("dfdlByte_constructor_05") }
  @Test def test_dfdlByte_constructor_06() { runner2.runOneTest("dfdlByte_constructor_06") }
  @Test def test_dfdlByte_constructor_07() { runner2.runOneTest("dfdlByte_constructor_07") }
  @Test def test_dfdlByte_constructor_08() { runner2.runOneTest("dfdlByte_constructor_08") }
  @Test def test_dfdlByte_constructor_09() { runner2.runOneTest("dfdlByte_constructor_09") }
  @Test def test_dfdlByte_constructor_10() { runner2.runOneTest("dfdlByte_constructor_10") }

  @Test def test_dfdlUByte_constructor_01() { runner2.runOneTest("dfdlUByte_constructor_01") }
  @Test def test_dfdlUByte_constructor_02() { runner2.runOneTest("dfdlUByte_constructor_02") }
  @Test def test_dfdlUByte_constructor_03() { runner2.runOneTest("dfdlUByte_constructor_03") }
  @Test def test_dfdlUByte_constructor_04() { runner2.runOneTest("dfdlUByte_constructor_04") }
  @Test def test_dfdlUByte_constructor_05() { runner2.runOneTest("dfdlUByte_constructor_05") }
  @Test def test_dfdlUByte_constructor_06() { runner2.runOneTest("dfdlUByte_constructor_06") }
  @Test def test_dfdlUByte_constructor_07() { runner2.runOneTest("dfdlUByte_constructor_07") }
  @Test def test_dfdlUByte_constructor_08() { runner2.runOneTest("dfdlUByte_constructor_08") }
  @Test def test_dfdlUByte_constructor_09() { runner2.runOneTest("dfdlUByte_constructor_09") }
  @Test def test_dfdlUByte_constructor_11() { runner2.runOneTest("dfdlUByte_constructor_11") }

  @Test def test_dfdlShort_constructor_01() { runner2.runOneTest("dfdlShort_constructor_01") }
  @Test def test_dfdlShort_constructor_02() { runner2.runOneTest("dfdlShort_constructor_02") }
  @Test def test_dfdlShort_constructor_03() { runner2.runOneTest("dfdlShort_constructor_03") }
  @Test def test_dfdlShort_constructor_04() { runner2.runOneTest("dfdlShort_constructor_04") }
  @Test def test_dfdlShort_constructor_05() { runner2.runOneTest("dfdlShort_constructor_05") }
  @Test def test_dfdlShort_constructor_06() { runner2.runOneTest("dfdlShort_constructor_06") }
  @Test def test_dfdlShort_constructor_07() { runner2.runOneTest("dfdlShort_constructor_07") }
  @Test def test_dfdlShort_constructor_08() { runner2.runOneTest("dfdlShort_constructor_08") }
  @Test def test_dfdlShort_constructor_09() { runner2.runOneTest("dfdlShort_constructor_09") }
  @Test def test_dfdlShort_constructor_11() { runner2.runOneTest("dfdlShort_constructor_11") }

  @Test def test_dfdlUShort_constructor_01() { runner2.runOneTest("dfdlUShort_constructor_01") }
  @Test def test_dfdlUShort_constructor_02() { runner2.runOneTest("dfdlUShort_constructor_02") }
  @Test def test_dfdlUShort_constructor_03() { runner2.runOneTest("dfdlUShort_constructor_03") }
  @Test def test_dfdlUShort_constructor_04() { runner2.runOneTest("dfdlUShort_constructor_04") }
  @Test def test_dfdlUShort_constructor_05() { runner2.runOneTest("dfdlUShort_constructor_05") }
  @Test def test_dfdlUShort_constructor_06() { runner2.runOneTest("dfdlUShort_constructor_06") }
  @Test def test_dfdlUShort_constructor_07() { runner2.runOneTest("dfdlUShort_constructor_07") }
  @Test def test_dfdlUShort_constructor_08() { runner2.runOneTest("dfdlUShort_constructor_08") }
  @Test def test_dfdlUShort_constructor_09() { runner2.runOneTest("dfdlUShort_constructor_09") }
  @Test def test_dfdlUShort_constructor_11() { runner2.runOneTest("dfdlUShort_constructor_11") }

  @Test def test_dfdlInt_constructor_01() { runner2.runOneTest("dfdlInt_constructor_01") }
  @Test def test_dfdlInt_constructor_02() { runner2.runOneTest("dfdlInt_constructor_02") }
  @Test def test_dfdlInt_constructor_03() { runner2.runOneTest("dfdlInt_constructor_03") }
  @Test def test_dfdlInt_constructor_04() { runner2.runOneTest("dfdlInt_constructor_04") }
  @Test def test_dfdlInt_constructor_05() { runner2.runOneTest("dfdlInt_constructor_05") }
  @Test def test_dfdlInt_constructor_06() { runner2.runOneTest("dfdlInt_constructor_06") }
  @Test def test_dfdlInt_constructor_07() { runner2.runOneTest("dfdlInt_constructor_07") }
  @Test def test_dfdlInt_constructor_08() { runner2.runOneTest("dfdlInt_constructor_08") }
  @Test def test_dfdlInt_constructor_09() { runner2.runOneTest("dfdlInt_constructor_09") }
  @Test def test_dfdlInt_constructor_11() { runner2.runOneTest("dfdlInt_constructor_11") }
  @Test def test_dfdlInt_constructor_12() { runner2.runOneTest("dfdlInt_constructor_12") }
  @Test def test_dfdlInt_constructor_13() { runner2.runOneTest("dfdlInt_constructor_13") }
  @Test def test_dfdlInt_constructor_14() { runner2.runOneTest("dfdlInt_constructor_14") }

  @Test def test_dfdlUInt_constructor_01() { runner2.runOneTest("dfdlUInt_constructor_01") }
  @Test def test_dfdlUInt_constructor_02() { runner2.runOneTest("dfdlUInt_constructor_02") }
  @Test def test_dfdlUInt_constructor_03() { runner2.runOneTest("dfdlUInt_constructor_03") }
  @Test def test_dfdlUInt_constructor_04() { runner2.runOneTest("dfdlUInt_constructor_04") }
  @Test def test_dfdlUInt_constructor_05() { runner2.runOneTest("dfdlUInt_constructor_05") }
  @Test def test_dfdlUInt_constructor_06() { runner2.runOneTest("dfdlUInt_constructor_06") }
  @Test def test_dfdlUInt_constructor_07() { runner2.runOneTest("dfdlUInt_constructor_07") }
  @Test def test_dfdlUInt_constructor_08() { runner2.runOneTest("dfdlUInt_constructor_08") }
  @Test def test_dfdlUInt_constructor_09() { runner2.runOneTest("dfdlUInt_constructor_09") }
  @Test def test_dfdlUInt_constructor_11() { runner2.runOneTest("dfdlUInt_constructor_11") }
  @Test def test_dfdlUInt_constructor_12() { runner2.runOneTest("dfdlUInt_constructor_12") }

  @Test def test_dfdlLong_constructor_01() { runner2.runOneTest("dfdlLong_constructor_01") }
  @Test def test_dfdlLong_constructor_02() { runner2.runOneTest("dfdlLong_constructor_02") }
  @Test def test_dfdlLong_constructor_03() { runner2.runOneTest("dfdlLong_constructor_03") }
  @Test def test_dfdlLong_constructor_04() { runner2.runOneTest("dfdlLong_constructor_04") }
  @Test def test_dfdlLong_constructor_05() { runner2.runOneTest("dfdlLong_constructor_05") }
  @Test def test_dfdlLong_constructor_06() { runner2.runOneTest("dfdlLong_constructor_06") }
  @Test def test_dfdlLong_constructor_07() { runner2.runOneTest("dfdlLong_constructor_07") }
  @Test def test_dfdlLong_constructor_08() { runner2.runOneTest("dfdlLong_constructor_08") }
  @Test def test_dfdlLong_constructor_09() { runner2.runOneTest("dfdlLong_constructor_09") }
  @Test def test_dfdlLong_constructor_11() { runner2.runOneTest("dfdlLong_constructor_11") }
  @Test def test_dfdlLong_constructor_12() { runner2.runOneTest("dfdlLong_constructor_12") }

  @Test def test_dfdlULong_constructor_01() { runner2.runOneTest("dfdlULong_constructor_01") }
  @Test def test_dfdlULong_constructor_02() { runner2.runOneTest("dfdlULong_constructor_02") }
  @Test def test_dfdlULong_constructor_03() { runner2.runOneTest("dfdlULong_constructor_03") }
  @Test def test_dfdlULong_constructor_04() { runner2.runOneTest("dfdlULong_constructor_04") }
  @Test def test_dfdlULong_constructor_05() { runner2.runOneTest("dfdlULong_constructor_05") }
  @Test def test_dfdlULong_constructor_06() { runner2.runOneTest("dfdlULong_constructor_06") }
  @Test def test_dfdlULong_constructor_07() { runner2.runOneTest("dfdlULong_constructor_07") }
  @Test def test_dfdlULong_constructor_08() { runner2.runOneTest("dfdlULong_constructor_08") }
  @Test def test_dfdlULong_constructor_09() { runner2.runOneTest("dfdlULong_constructor_09") }
  @Test def test_dfdlULong_constructor_11() { runner2.runOneTest("dfdlULong_constructor_11") }
  @Test def test_dfdlULong_constructor_12() { runner2.runOneTest("dfdlULong_constructor_12") }

  @Test def test_xsDateTime_constructor_06() { runner2.runOneTest("xsDateTime_constructor_06") }
  @Test def test_xsDateTime_constructor_07() { runner2.runOneTest("xsDateTime_constructor_07") }
  @Test def test_xsDateTime_constructor_08() { runner2.runOneTest("xsDateTime_constructor_08") }
  @Test def test_xsDateTime_constructor_09() { runner2.runOneTest("xsDateTime_constructor_09") }
  @Test def test_xsDateTime_constructor_10() { runner2.runOneTest("xsDateTime_constructor_10") }
  @Test def test_date_constructor_05() { runner2.runOneTest("date_constructor_05") }
  @Test def test_date_constructor_06() { runner2.runOneTest("date_constructor_06") }
  @Test def test_date_constructor_07() { runner2.runOneTest("date_constructor_07") }
  @Test def test_date_constructor_08() { runner2.runOneTest("date_constructor_08") }
  @Test def test_time_constructor_05() { runner2.runOneTest("time_constructor_05") }
  @Test def test_time_constructor_06() { runner2.runOneTest("time_constructor_06") }
  @Test def test_time_constructor_07() { runner2.runOneTest("time_constructor_07") }
  @Test def test_time_constructor_08() { runner2.runOneTest("time_constructor_08") }

  @Test def test_time_constructor_01() { runner2.runOneTest("time_constructor_01") }
  @Test def test_time_constructor_02() { runner2.runOneTest("time_constructor_02") }
  @Test def test_time_constructor_03() { runner2.runOneTest("time_constructor_03") }
  @Test def test_time_constructor_04() { runner2.runOneTest("time_constructor_04") }

  //DFDL-1124
  //@Test def test_date_constructor_01() { runner2.runOneTest("date_constructor_01") }
  @Test def test_date_constructor_02() { runner2.runOneTest("date_constructor_02") }
  @Test def test_date_constructor_03() { runner2.runOneTest("date_constructor_03") }
  @Test def test_date_constructor_04() { runner2.runOneTest("date_constructor_04") }

  @Test def test_xsDateTime_constructor_01() { runner2.runOneTest("xsDateTime_constructor_01") }
  @Test def test_xsDateTime_constructor_02() { runner2.runOneTest("xsDateTime_constructor_02") }
  //DFDL-1115
  //@Test def test_xsDateTime_constructor_03() { runner2.runOneTest("xsDateTime_constructor_03") }
  @Test def test_xsDateTime_constructor_04() { runner2.runOneTest("xsDateTime_constructor_04") }
  @Test def test_xsDateTime_constructor_05() { runner2.runOneTest("xsDateTime_constructor_05") }

  //DFDL-1119
  //@Test def test_double_constructor_01() { runner2.runOneTest("double_constructor_01") }
  //@Test def test_double_constructor_02() { runner2.runOneTest("double_constructor_02") }
  //@Test def test_double_constructor_03() { runner2.runOneTest("double_constructor_03") }
  //@Test def test_double_constructor_04() { runner2.runOneTest("double_constructor_04") }
  //@Test def test_double_constructor_05() { runner2.runOneTest("double_constructor_05") }
  @Test def test_double_constructor_06() { runner2.runOneTest("double_constructor_06") }
  //@Test def test_double_constructor_07() { runner2.runOneTest("double_constructor_07") }

  @Test def test_float_constructor_01() { runner2.runOneTest("float_constructor_01") }
  @Test def test_float_constructor_02() { runner2.runOneTest("float_constructor_02") }
  @Test def test_float_constructor_03() { runner2.runOneTest("float_constructor_03") }
  @Test def test_float_constructor_04() { runner2.runOneTest("float_constructor_04") }

  @Test def test_decimal_constructor_01() { runner2.runOneTest("decimal_constructor_01") }
  @Test def test_decimal_constructor_02() { runner2.runOneTest("decimal_constructor_02") }
  @Test def test_decimal_constructor_03() { runner2.runOneTest("decimal_constructor_03") }
  @Test def test_decimal_constructor_04() { runner2.runOneTest("decimal_constructor_04") }
  @Test def test_decimal_constructor_05() { runner2.runOneTest("decimal_constructor_05") }
  @Test def test_decimal_constructor_06() { runner2.runOneTest("decimal_constructor_06") }

  @Test def test_short_constructor_01() { runner2.runOneTest("short_constructor_01") }
  @Test def test_short_constructor_02() { runner2.runOneTest("short_constructor_02") }
  @Test def test_short_constructor_03() { runner2.runOneTest("short_constructor_03") }
  @Test def test_short_constructor_04() { runner2.runOneTest("short_constructor_04") }
  @Test def test_short_constructor_05() { runner2.runOneTest("short_constructor_05") }
  @Test def test_short_constructor_06() { runner2.runOneTest("short_constructor_06") }

  @Test def test_ushort_constructor_01() { runner2.runOneTest("ushort_constructor_01") }
  @Test def test_ushort_constructor_02() { runner2.runOneTest("ushort_constructor_02") }
  @Test def test_ushort_constructor_03() { runner2.runOneTest("ushort_constructor_03") }
  @Test def test_ushort_constructor_04() { runner2.runOneTest("ushort_constructor_04") }
  @Test def test_ushort_constructor_05() { runner2.runOneTest("ushort_constructor_05") }

  @Test def test_ulong_constructor_01() { runner2.runOneTest("ulong_constructor_01") }
  @Test def test_ulong_constructor_02() { runner2.runOneTest("ulong_constructor_02") }
  @Test def test_ulong_constructor_03() { runner2.runOneTest("ulong_constructor_03") }
  @Test def test_ulong_constructor_04() { runner2.runOneTest("ulong_constructor_04") }
  @Test def test_ulong_constructor_05() { runner2.runOneTest("ulong_constructor_05") }

  @Test def test_long_constructor_01() { runner2.runOneTest("long_constructor_01") }
  @Test def test_long_constructor_02() { runner2.runOneTest("long_constructor_02") }
  @Test def test_long_constructor_03() { runner2.runOneTest("long_constructor_03") }
  @Test def test_long_constructor_04() { runner2.runOneTest("long_constructor_04") }

  @Test def test_int_constructor_01() { runner2.runOneTest("int_constructor_01") }
  @Test def test_int_constructor_02() { runner2.runOneTest("int_constructor_02") }
  @Test def test_int_constructor_03() { runner2.runOneTest("int_constructor_03") }
  @Test def test_int_constructor_04() { runner2.runOneTest("int_constructor_04") }

  @Test def test_fnDateTime_constructor_01() { runner2.runOneTest("fnDateTime_constructor_01") }
  @Test def test_fnDateTime_constructor_02() { runner2.runOneTest("fnDateTime_constructor_02") }
  @Test def test_fnDateTime_constructor_03() { runner2.runOneTest("fnDateTime_constructor_03") }
  @Test def test_fnDateTime_constructor_04() { runner2.runOneTest("fnDateTime_constructor_04") }
  @Test def test_fnDateTime_constructor_05() { runner2.runOneTest("fnDateTime_constructor_05") }

  @Test def test_integer_constructor_01() { runner2.runOneTest("integer_constructor_01") }
  @Test def test_integer_constructor_02() { runner2.runOneTest("integer_constructor_02") }
  @Test def test_integer_constructor_03() { runner2.runOneTest("integer_constructor_03") }
  @Test def test_integer_constructor_04() { runner2.runOneTest("integer_constructor_04") }
  @Test def test_integer_constructor_05() { runner2.runOneTest("integer_constructor_05") }
  @Test def test_integer_constructor_06() { runner2.runOneTest("integer_constructor_06") }
  @Test def test_integer_constructor_07() { runner2.runOneTest("integer_constructor_07") }

  //DFDL-1129
  //@Test def test_testBit_3() { runner2.runOneTest("testBit_3") }

  @Test def test_testBit_0() { runner2.runOneTest("testBit_0") }
  @Test def test_testBit_1() { runner2.runOneTest("testBit_1") }
  @Test def test_testBit_2() { runner2.runOneTest("testBit_2") }
  @Test def test_testBit_4() { runner2.runOneTest("testBit_4") }

  @Test def test_stringLiteralFromString_obsolete() { runner2.runOneTest("stringLiteralFromString_obsolete") }
  @Test def test_containsEntity_obsolete() { runner2.runOneTest("containsEntity_obsolete") }

  @Test def test_encodeDFDLEntities_0() { runner2.runOneTest("encodeDFDLEntities_0") }
  @Test def test_encodeDFDLEntities_1() { runner2.runOneTest("encodeDFDLEntities_1") }
  @Test def test_encodeDFDLEntities_2() { runner2.runOneTest("encodeDFDLEntities_2") }
  @Test def test_encodeDFDLEntities_3() { runner2.runOneTest("encodeDFDLEntities_3") }
  @Test def test_encodeDFDLEntities_4() { runner2.runOneTest("encodeDFDLEntities_4") }

  @Test def test_setBits_0() { runner2.runOneTest("setBits_0") }
  @Test def test_setBits_1() { runner2.runOneTest("setBits_1") }
  @Test def test_setBits_2() { runner2.runOneTest("setBits_2") }

  @Test def test_containsDFDLEntities_0() { runner2.runOneTest("containsDFDLEntities_0") }
  @Test def test_containsDFDLEntities_1() { runner2.runOneTest("containsDFDLEntities_1") }
  @Test def test_containsDFDLEntities_2() { runner2.runOneTest("containsDFDLEntities_2") }
  @Test def test_containsDFDLEntities_3() { runner2.runOneTest("containsDFDLEntities_3") }
  @Test def test_containsDFDLEntities_4() { runner2.runOneTest("containsDFDLEntities_4") }

  //DFDL-1118
  //@Test def test_more_count_0() { runner2.runOneTest("more_count_0") }
  //@Test def test_more_count_1() { runner2.runOneTest("more_count_1") }
  //@Test def test_more_count_1b() { runner2.runOneTest("more_count_1b") }
  //@Test def test_more_count_1b_2() { runner2.runOneTest("more_count_1b_2") }
  //@Test def test_more_count_2() { runner2.runOneTest("more_count_2") }
  @Test def test_more_count_3() { runner2.runOneTest("more_count_3") }
  @Test def test_more_count_3b() { runner2.runOneTest("more_count_3b") }

  //  @Test def test_valueLength_0() { runner2.runOneTest("valueLength_0") }
  //  @Test def test_valueLength_1() { runner2.runOneTest("valueLength_1") }

  //  @Test def test_contentLength_0() { runner2.runOneTest("contentLength_0") }
  //  @Test def test_contentLength_1() { runner2.runOneTest("contentLength_1") }

  val testDir2b = "/edu/illinois/ncsa/daffodil/section23/dfdl_functions/"
  val aab = testDir2b + "Functions-neg.tdml"
  lazy val runner2b = new DFDLTestSuite(Misc.getRequiredResource(aab))

  @Test def test_fn_not_declared() { runner2b.runOneTest("fn_not_declared") }
  @Test def test_fn_not_declared_2() { runner2b.runOneTest("fn_not_declared_2") }

  val tdml3 = testDir + "expression_fail.tdml"
  lazy val runner3 = new DFDLTestSuite(Misc.getRequiredResource(tdml3), validateTDMLFile = false)

  // DFDL-313
  // Verified that we do get an error regarding an improperly formatted
  // DFDL expression.  This test needs its own file since it fails at the
  // schema loading (SAXParse) level and would cause other tests within
  // the same file to fail.
  //
  @Test def test_no_closing_brace() { runner3.runOneTest("no_closing_brace") } // no closing } for expression

}<|MERGE_RESOLUTION|>--- conflicted
+++ resolved
@@ -223,12 +223,8 @@
   val aa = testDir2 + "Functions.tdml"
   val aa_utf8 = testDir2 + "Functions_UTF8.tdml"
   lazy val runner2 = new DFDLTestSuite(Misc.getRequiredResource(aa))
-<<<<<<< HEAD
-
-=======
   lazy val runner2_utf8 = new DFDLTestSuite(Misc.getRequiredResource(aa))
   
->>>>>>> e1f0927b
   @Test def test_boolFunctionChoice_01() { runner2.runOneTest("boolFunctionChoice_01") }
   @Test def test_boolFunctionChoice_02() { runner2.runOneTest("boolFunctionChoice_02") }
   @Test def test_boolFunctionChoice_03() { runner2.runOneTest("boolFunctionChoice_03") }
@@ -421,13 +417,7 @@
   @Test def test_uppercase_01() { runner2.runOneTest("uppercase_01") }
   @Test def test_uppercase_02() { runner2.runOneTest("uppercase_02") }
   @Test def test_uppercase_03() { runner2.runOneTest("uppercase_03") }
-<<<<<<< HEAD
-  @Test def test_uppercase_04() { runner2.runOneTest("uppercase_04") }
-  @Test def test_uppercase_05() { runner2.runOneTest("uppercase_05") }
-
-=======
-  
->>>>>>> e1f0927b
+
   @Test def test_lowercase_01() { runner2.runOneTest("lowercase_01") }
   @Test def test_lowercase_02() { runner2.runOneTest("lowercase_02") }
   @Test def test_lowercase_03() { runner2.runOneTest("lowercase_03") }
