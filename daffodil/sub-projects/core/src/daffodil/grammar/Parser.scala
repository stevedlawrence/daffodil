package daffodil.grammar

import org.jdom._
import daffodil.xml._
import daffodil.xml._
import daffodil.processors._
import daffodil.exceptions.Assert
import daffodil.schema.annotation.props._
import daffodil.dsom._
import daffodil.api._
import java.nio._
import java.nio.charset._
import stringsearch._
import scala.collection.JavaConversions._
import scala.util.logging.ConsoleLogger
import stringsearch.DelimSearcherV3._
import scala.collection.mutable.Queue
import scala.util.matching.Regex
import stringsearch.constructs._
import stringsearch.constructs.EscapeScheme._

import daffodil.util._
import daffodil.exceptions.ThrowsSDE
import java.io.ByteArrayInputStream
import scala.collection.mutable.Stack

abstract class ProcessingError extends Exception with Diagnostic {

}

class ParseError(sc: SchemaComponent, pstate: PState, kind: String, args: Any *) extends ProcessingError {
  def isError = true
  def getSchemaLocations = List(sc)
  def getDataLocations = List(pstate.currentLocation)

  override def toString = {
    lazy val argsAsString = args.map{ _.toString }.mkString(", ")
    //
    // Right here is where we would lookup the symbolic error kind id, and
    // choose a locale-based message string.
    //
    // For now, we'll just do an automatic English message.
    //
    val msg =
      if (kind.contains("%")) kind.format(args : _*)
      else (kind+"(%s)").format(argsAsString)
    val res = "Parse Error: " + msg + 
    "\nContext was : %s".format(sc) +
    "\nData location was preceding %s".format(pstate.currentLocation)
    res
  }

  override def getMessage = toString
}

/**
 * Encapsulates lower-level parsing with a uniform interface
 */
<<<<<<< HEAD
trait Parser {
=======
abstract class Parser(val context: Term) {

  def PE(pstate: PState, s: String, args : Any *) = {
    pstate.failed(new ParseError(context, pstate, s, args : _*))
  }
  
  def processingError(state: PState, str : String, args : Any *) = 
    PE(state, str, args) // long form synonym

>>>>>>> e8d2cd00
  def parse(pstate: PState): PState

  // TODO: other methods for things like asking for the ending position of something
  // which would enable fixed-length formats to skip over data and not parse it at all.
}

// No-op, in case an optimization lets one of these sneak thru. 
// TODO: make this fail, and test optimizer sufficiently to know these 
// do NOT get through.
class EmptyGramParser(context: Term = null) extends Parser(context) {
  def parse(pstate: PState) = Assert.invariantFailed("EmptyGramParsers are all supposed to optimize out!")
}

class ErrorParser(context: Term = null) extends Parser(context) {
  def parse(pstate: PState): PState = Assert.abort("Error Parser")
  override def toString = "Error Parser"
}

class SeqCompParser(context: Term, p: Gram, q: Gram) extends Parser(context) {
  Assert.invariant(!p.isEmpty && !q.isEmpty)
  val pParser = p.parser
  val qParser = q.parser
  def parse(pstate: PState) = {
    val pResult = pParser.parse(pstate)
    if (pResult.status == Success) {
      val qResult = qParser.parse(pResult)
      qResult
    } else pResult
  }

  override def toString = pParser.toString + " ~ " + qParser.toString
}

class AltCompParser(context: Term, p: Gram, q: Gram) extends Parser(context) {
  Assert.invariant(!p.isEmpty && !q.isEmpty)
  val pParser = p.parser
  val qParser = q.parser
  def parse(pstate: PState) = {

    // TODO: capture current Infoset node (make a shallow copy of it)
    // restoring this later (literally, clobbering the parent to point to 
    // this copy), is the way we backtrack the side-effects on the Infoset.
    //
    // TBD: better Scala idiom for try/catch than this var stuff
    // Use of var makes this code non-thread-safe. If you can avoid var, then you
    // don't have to worry about multiple threads at all.
    //
    var pResult: PState = null
    val numChildrenAtStart = pstate.parent.getChildren().length
    try {
      pResult = pParser.parse(pstate)
    } catch {
      case e: Exception => {
        // TODO: we need to record the problem so that we can
        // use it as a diagnostic in case the other alternative also fails.
      }
    }
    if (pResult != null && pResult.status == Success) pResult
    else {
      // Unwind any side effects on the Infoset 
      val lastChildIndex = pstate.parent.getChildren().length
      if (lastChildIndex > numChildrenAtStart) {
    	  pstate.parent.removeContent(lastChildIndex - 1) // Note: XML is 1-based indexing, but JDOM is zero based
      }
      //
      // TODO: check for discriminator evaluated to true.
      // If so, then we don't run the next alternative, we
      // consume this discriminator status result (so it doesn't ripple upward)
      // and return the failed state.
      //
      val qResult = qParser.parse(pstate)
      qResult
    }
  }

  override def toString = "(" + pParser.toString + " | " + qParser.toString + ")"
}

class RepExactlyNParser(context: Term, n: Long, r: => Gram) extends Parser(context) {
  Assert.invariant(!r.isEmpty)
  val rParser = r.parser
  def parse(pstate: PState): PState = {
    val intN = n.toInt // TODO: Ints aren't big enough for this.
    var pResult = pstate
    1 to intN foreach { _ =>
      {
        val pNext = rParser.parse(pResult)
        if (pNext.status != Success) return pNext
        pResult = pNext
      }
    }
    pResult
  }

  override def toString = "RepExactlyNParser(" + rParser.toString + ")"
}

class RepUnboundedParser(context: Term, r: => Gram) extends Parser(context) {
  Assert.invariant(!r.isEmpty)
  val rParser = r.parser
  def parse(pstate: PState): PState = {

    var pResult = pstate
    while (pResult.status == Success) {

      val cloneNode = pResult.captureJDOM
      val pNext = rParser.parse(pResult)
      if (pNext.status != Success) {
        pResult.restoreJDOM(cloneNode)
        log(Debug("Failure suppressed."))
        return pResult
      }
      pResult = pNext

    }
    Assert.invariantFailed("Unbounded loop terminated wrong")
  }

  override def toString = "RepUnboundedParser(" + rParser.toString + ")"
}

case class DummyParser(sc: PropertyMixin) extends Parser(null) {
  def parse(pstate: PState): PState = Assert.abort("Parser for " + sc + " is not yet implemented.")
  override def toString = if (sc == null) "Dummy[null]" else "Dummy[" + sc.detailName + "]"
}

class GeneralParseFailure(msg: String) extends Diagnostic {
  def isError() = true
  def getSchemaLocations() = Nil
  def getDataLocations() = Nil
  def getMessage() = msg
}

class DataLoc(bitPos : Long, inStream : InStream) extends DataLocation {
  override def toString() = "Location(in bits) " + bitPos + " of Stream: " + inStream
}

/**
 * A parser takes a state, and returns an updated state
 *
 * The fact that there are side-effects/mutations on parts of the state
 * enables us to reuse low-level java primitives that mutate streams.
 *
 * The goal however, is to hide that fact so that the only places that have to
 * know are the places doing the mutation, and the places rolling them back
 * which should be isolated to the alternative parser.
 */
class PState(
  val inStreamStack: Stack[InStream],
  val bitPos: Long,
  val bitLimit: Long,
  val charPos: Long,
  val charLimit: Long,
  val parent: org.jdom.Element,
  val variableMap: VariableMap,
  val target: String,
  val namespaces: Namespaces,
  val status: ProcessorResult,
  val groupIndexStack: List[Long],
  val childIndexStack: List[Long],
  val arrayIndexStack: List[Long],
  val diagnostics: List[Diagnostic]) {
  def bytePos = bitPos >> 3
  def whichBit = bitPos % 8
  def groupPos = groupIndexStack.head
  def childPos = childIndexStack.head
  def currentLocation : DataLocation = new DataLoc(bitPos, inStream)

<<<<<<< HEAD
=======
  def inStream = inStreamStack top
>>>>>>> e8d2cd00
  /**
   * Convenience functions for creating a new state, changing only
   * one or a related subset of the state components to a new one.
   */
  def withInStream(inStream: InStream, status: ProcessorResult = Success) =
    new PState(inStreamStack push(inStream), bitPos, bitLimit, charPos, charLimit, parent, variableMap, target, namespaces, status, groupIndexStack, childIndexStack, arrayIndexStack, diagnostics)
  def withLastInStream(status: ProcessorResult = Success) = {
    inStreamStack pop()
    new PState(inStreamStack, bitPos, bitLimit, charPos, charLimit, parent, variableMap, target, namespaces, status, groupIndexStack, childIndexStack, arrayIndexStack, diagnostics)
  }
  def withPos(bitPos: Long, charPos: Long, status: ProcessorResult = Success) =
    new PState(inStreamStack, bitPos, bitLimit, charPos, charLimit, parent, variableMap, target, namespaces, status, groupIndexStack, childIndexStack, arrayIndexStack, diagnostics)
  def withEndBitLimit(bitLimit: Long, status: ProcessorResult = Success) =
    new PState(inStreamStack, bitPos, bitLimit, charPos, charLimit, parent, variableMap, target, namespaces, status, groupIndexStack, childIndexStack, arrayIndexStack, diagnostics)
  def withParent(parent: org.jdom.Element, status: ProcessorResult = Success) =
    new PState(inStreamStack, bitPos, bitLimit, charPos, charLimit, parent, variableMap, target, namespaces, status, groupIndexStack, childIndexStack, arrayIndexStack, diagnostics)
  def withVariables(variableMap: VariableMap, status: ProcessorResult = Success) =
    new PState(inStreamStack, bitPos, bitLimit, charPos, charLimit, parent, variableMap, target, namespaces, status, groupIndexStack, childIndexStack, arrayIndexStack, diagnostics)
  def withGroupIndexStack(groupIndexStack: List[Long], status: ProcessorResult = Success) =
    new PState(inStreamStack, bitPos, bitLimit, charPos, charLimit, parent, variableMap, target, namespaces, status, groupIndexStack, childIndexStack, arrayIndexStack, diagnostics)
  def withChildIndexStack(childIndexStack: List[Long], status: ProcessorResult = Success) =
    new PState(inStreamStack, bitPos, bitLimit, charPos, charLimit, parent, variableMap, target, namespaces, status, groupIndexStack, childIndexStack, arrayIndexStack, diagnostics)
  def withArrayIndexStack(arrayIndexStack: List[Long], status: ProcessorResult = Success) =
<<<<<<< HEAD
    new PState(inStream, bitPos, bitLimit, charPos, charLimit, parent, variableMap, target, namespaces, status, groupIndexStack, childIndexStack, arrayIndexStack, diagnostics)
  def failed(msg: => String): PState =
=======
    new PState(inStreamStack, bitPos, bitLimit, charPos, charLimit, parent, variableMap, target, namespaces, status, groupIndexStack, childIndexStack, arrayIndexStack, diagnostics)
  def failed(msg: => String) : PState =
>>>>>>> e8d2cd00
    failed(new GeneralParseFailure(msg))
  def failed(failureDiagnostic: Diagnostic) =
    new PState(inStreamStack, bitPos, bitLimit, charPos, charLimit, parent, variableMap, target, namespaces, new Failure(failureDiagnostic.getMessage), groupIndexStack, childIndexStack, arrayIndexStack, failureDiagnostic :: diagnostics)

  /**
   * advance our position, as a child element of a parent, and our index within the current sequence group.
   *
   * These can be different because an element can have sequences nested directly in sequences. Those effectively all
   * get flattened into children of the element. The start of a sequence doesn't start the numbering of children. It's
   * the start of a complex type that does that.
   */
  def moveOverByOne = {
    val s1 = groupIndexStack match {
      case Nil => this
      case hd :: tl => {
        val newGroupIndex = hd + 1
        this.withGroupIndexStack(newGroupIndex :: tl)
      }
    }
    val s2 = s1.childIndexStack match {
      case Nil => s1
      case hd :: tl => {
        val newChildIndex = hd + 1
        s1.withChildIndexStack(newChildIndex :: tl)
      }
    }
    val s3 = s2.arrayIndexStack match {
      case Nil => s2
      case hd :: tl => {
        val newArrayIndex = hd + 1
        s1.withArrayIndexStack(newArrayIndex :: tl)
      }
    }
    s3
  }

  def captureJDOM: Int = {
    parent.getContentSize()
  }

  def restoreJDOM(previousContentSize: Int) = {
    for (i <- previousContentSize until parent.getContentSize()) {
      parent.removeContent(i)
    }
    this
    //    val pp = parent.getParent().asInstanceOf[org.jdom.Element] // Parent's Parent.
    //    val pi :: ppi :: rest = childIndexStack
    //    pp.setContent(ppi.toInt, newElem)
    //    newElem
  }
}

object PState {

  /**
   * Initialize the state block given our InStream and a root element declaration.
   */
  def createInitialState(rootElemDecl: GlobalElementDecl, in: InStream): PState = {
    val inStream = in
    val doc = new org.jdom.Element("_document_") // a dummy element to be parent of the root. We don't use the org.jdom.Document type.
    val variables = new VariableMap()
    val targetNamespace = rootElemDecl.schemaDocument.targetNamespace
    val namespaces = new Namespaces()
    val status = Success
    val groupIndexStack = Nil
    val childIndexStack = Nil
    val arrayIndexStack = Nil
    val diagnostics = Nil
    val newState = new PState(Stack(inStream), 0, -1, 0, -1, doc, variables, targetNamespace, namespaces, status, groupIndexStack, childIndexStack, arrayIndexStack, diagnostics)
    newState
  }

  /**
   * For testing it is convenient to just hand it strings for data.
   */
  def createInitialState(rootElemDecl: GlobalElementDecl, data: String): PState = {
    val in = Compiler.stringToReadableByteChannel(data)
    createInitialState(rootElemDecl, in, data.length)
  }

  /**
   * Construct our InStream object and initialize the state block.
   */
  def createInitialState(rootElemDecl: GlobalElementDecl, input: DFDL.Input, sizeHint: Long = -1): PState = {
    val inStream =
      if (sizeHint != -1) new InStreamFromByteChannel(rootElemDecl, input, sizeHint)
      else new InStreamFromByteChannel(rootElemDecl, input)
    createInitialState(rootElemDecl, inStream)
  }
}

/**
 * Encapsulates the I/O as an abstraction that works something like a java.nio.ByteBuffer
 * but a bit more specialized for DFDL needs, e.g., supports offsets and positions in bits.
 */

trait InStream {
  /**
   * These return a value of the appropriate type, or they throw
   * an exception when there is no more data, or if the offset is past the end of data,
   * or if the offset exceeds implementation capacity such as for moving backwards in
   * the data beyond buffering capacity.
   */
  //  def getBinaryLong(bitOffset : Long,  isBigEndian : Boolean) : Long
  //  def getBinaryInt(bitOffset : Long,  isBigEndian : Boolean) : Int

  def fillCharBuffer(buf: CharBuffer, bitOffset: Long, decoder: CharsetDecoder): Long
  def fillCharBufferMixedData(cb: CharBuffer, bitOffset: Long, decoder: CharsetDecoder, endByte: Long = -1): (Long, Boolean)

  def getInt(bitPos: Long, order: java.nio.ByteOrder): Int
  def getDouble(bitPos: Long, order: java.nio.ByteOrder): Double
  def getFloat(bitPos: Long, order: java.nio.ByteOrder): Float

  // def fillCharBufferUntilDelimiterOrEnd
}

class InStreamFromByteChannel(context: ElementBase, in: DFDL.Input, sizeHint: Long = 1024 * 128) extends InStream with Logging { // 128K characters by default.
  val maxCharacterWidthInBytes = 4 // worst case. Ok for testing. Don't use this pessimistic technique for real data.
  var bb = ByteBuffer.allocate(maxCharacterWidthInBytes * sizeHint.toInt) // FIXME: all these Int length limits are too small for large data blobs
  // Verify there is not more data by making sure the buffer was not read to capacity.
  var count = in.read(bb) // just pull it all into the byte buffer
  if (count == bb.capacity) {
    // Buffer not big enough, allocate one 4 times larger and fill at offset
    var tooSmall = scala.collection.mutable.ListBuffer.empty[ByteBuffer]
    var lastWrite = 0
    while (count == bb.capacity()) {
      // Remember where we started
      bb.flip()
      bb.position(lastWrite)

      // Save old buffer and allocate anew
      tooSmall += bb
      bb = ByteBuffer.allocate(count * 4)

      // Leave space to copy the old buffers back to this one
      bb.position(count)
      lastWrite = count

      // Read in as much as possible
      count += in.read(bb)
    }
    // bb now holds enough space for the entire buffer starting from a position at the end of the previous buffer's size
    // so copy over the other buffers in tooSmall to fill in the gap
    bb.flip()
    tooSmall.foreach(b => { bb.put(b) })
    bb.position(0)
  } else {
    // Buffer is sufficiently sized
    bb.flip()
  }

  // System.err.println("InStream byte count is " + count)
  // note, our input data might just be empty string, in which case count is zero, and that's all legal.
  def fillCharBuffer(cb: CharBuffer, bitOffset: Long, decoder: CharsetDecoder): Long = {
    context.subset(bitOffset % 8 == 0, "characters must begin on byte boundaries")
    val byteOffsetAsLong = (bitOffset >> 3)
    context.subset(byteOffsetAsLong <= Int.MaxValue, "maximum offset (in bytes) cannot exceed Int.MaxValue")
    val byteOffset = byteOffsetAsLong.toInt
    // 
    // Note: not thread safe. We're depending here on the byte buffer being private to us.
    //
    //    System.err.println("Decode ByteBufferAsCharBuffer: " + bb.asCharBuffer().toString())
    bb.position(byteOffset)
    //    System.err.println("Decode ByteOffset: " + byteOffset)
    //    System.err.println("Decode ByteBuffer: " + bb.toString())
    //    System.err.println("Decode CharFromByteBuffer: " + bb.getChar(byteOffset))
    //    System.err.println("Decode ByteBufferAsCharBuffer: " + bb.asCharBuffer().toString())
    //    while (bb.hasRemaining()){
    //      System.err.print(bb.get().toHexString + " ")
    //    }
    //    System.err.println
    decoder.reset()
    val cr1 = decoder.decode(bb, cb, true) // true means this is all the input you get.
    log(Debug("Decode Error1: " + cr1.toString()))
    if (cr1 != CoderResult.UNDERFLOW) {
      if (cr1 == CoderResult.OVERFLOW) {
        // it's ok. It just means we've satisfied the char buffer.
      } else // for some parsing, we need to know we couldn't decode, but this is expected behavior.
        return -1L // Assert.abort("Something went wrong while decoding characters: CoderResult = " + cr1)   
    }
    val cr2 = decoder.flush(cb)
    log(Debug("Decode Error2: " + cr2.toString()))
    if (cr2 != CoderResult.UNDERFLOW) {
      // Something went wrong
      return -1L // Assert.abort("Something went wrong while decoding characters: CoderResult = " + cr2) 
      // FIXME: proper handling of errors. Some of which are 
      // to be suppressed, other converted, others skipped, etc. 
    }
    cb.flip() // so the caller can now read the sb.

    val endBytePos = bb.position()

    bb.position(0) // prevent anyone depending on the buffer position across calls to any of the InStream methods.
    val endBitPos: Long = endBytePos << 3

    endBitPos
  }

  import SearchResult._
  import stringsearch.delimiter._
<<<<<<< HEAD
  def fillCharBufferUntilDelimiterOrEnd(cb: CharBuffer, bitOffset: Long,
    decoder: CharsetDecoder, separators: Set[String], terminators: Set[String],
    es: EscapeSchemeObj): (String, Long, SearchResult, Delimiter) = {

=======
  def fillCharBufferUntilDelimiterOrEnd(cb: CharBuffer, bitOffset: Long, 
      decoder: CharsetDecoder, separators: Set[String], terminators: Set[String],
      es: EscapeSchemeObj): (String, Long, SearchResult, Delimiter) = {
   // setLoggingLevel(LogLevel.Debug)
    
>>>>>>> e8d2cd00
    val me: String = "fillCharBufferUntilDelimiterOrEnd - "
    log(Debug("BEG_fillCharBufferUntilDelimiterOrEnd"))

    val byteOffsetAsLong = (bitOffset >> 3)
    val byteOffset = byteOffsetAsLong.toInt

    log(Debug(me + "Starting at byteOffset: " + byteOffset))
    log(Debug(me + "Starting at bitOffset: " + bitOffset))

    var (endBitPosA: Long, state) = fillCharBufferMixedData(cb, bitOffset, decoder)
    var sb: StringBuilder = new StringBuilder // To keep track of the searched text
    val dSearch = new DelimSearcher with ConsoleLogger
    var buf = cb

    if (endBitPosA == -1L) {
      log(Debug(me + "Failed, reached end of buffer."))
      log(Debug("END_fillCharBufferUntilDelimiterOrEnd - ERR!"))
      //return (cb.toString(), -1L, SearchResult.NoMatch, null)
      return (null, -1L, SearchResult.EOD, null)
    }

    //println("START_CB: " + cb.toString())
<<<<<<< HEAD

=======
    
    log(Debug(me + "Looking for: " + separators + " and terminators: " + terminators))
    
>>>>>>> e8d2cd00
    dSearch.setEscapeScheme(es)

    separators foreach {
      x => dSearch.addSeparator(x)
    }

    terminators foreach {
      x => dSearch.addTerminator(x)
    }

    var (theState, result, endPos, endPosDelim, theDelimiter) = dSearch.search(buf, 0)

    if (theDelimiter == null) { (cb.toString(), -1L, SearchResult.NoMatch, null) }

    if (theDelimiter != null) { log(Debug(me + "Reached " + theDelimiter)) }

    if (theState == SearchResult.FullMatch) {
      sb.append(result)
    }
    var EOF: Boolean = false // Did we run off the end of the buffer?

    if (buf.toString().length == 0) { EOF = true } // Buffer was empty to start, nothing to do.

    // Proceed until we encounter a FullMatch or EOF
    while ((theState == SearchResult.NoMatch || theState == SearchResult.PartialMatch) && endBitPosA != -1 && !EOF) {
      log(Debug("fillCharBufferUntilDelimiterOrEnd - LOOP!"))
      buf.clear()
      buf = CharBuffer.allocate(buf.length() * 2)

      val fillState = fillCharBufferMixedData(buf, bitOffset, decoder)
      endBitPosA = fillState._1
      EOF = fillState._2

      var (state2, result2, endPos2, endPosDelim2, theDelimiter2) = dSearch.search(buf, 0, true)
      theState = state2
      endPos = endPos2
      theDelimiter = theDelimiter2

      if (theState != SearchResult.PartialMatch) {
        sb.append(result2)
      }
    }

    // Encode the found string in order to calculate
    // the ending position of the ByteBuffer
    //
    val charSet = decoder.charset()
    val resBB = charSet.encode(sb.toString())

    val resNumBytes = resBB.limit() // TODO: Pretty sure limit is better than length

    // Calculate the new ending position of the ByteBuffer
    if (endPos != -1) {
      endBitPosA = bitOffset + (resNumBytes * 8)
    } else {
      endPos = resBB.limit()
      endBitPosA = (resBB.limit() << 3)
    }

    log(Debug(me + "Ended at byteOffset: " + (resNumBytes + byteOffset)))
    log(Debug(me + "Ended at bitOffset: " + endBitPosA))

    log(Debug("END_fillCharBufferUntilDelimiterOrEnd - CB: " + sb.toString() + ", EndBitPos: " + endBitPosA))
    log(Debug("END_fillCharBufferUntilDelimiterOrEnd"))
    (sb.toString(), endBitPosA, theState, theDelimiter)
  }

  def fillCharBufferWithPatternMatch(cb: CharBuffer, bitOffset: Long, decoder: CharsetDecoder,
<<<<<<< HEAD
    pattern: String, es: EscapeSchemeObj): (String, Long, SearchResult) = {
=======
      pattern: String) : (String, Long, SearchResult) = {
>>>>>>> e8d2cd00
    log(Debug("===\nSTART_FILL!\n===\n"))
    val byteOffsetAsLong = (bitOffset >> 3)
    val byteOffset = byteOffsetAsLong.toInt

    var (endBitPosA: Long, state) = fillCharBufferMixedData(cb, bitOffset, decoder)
    var sb: StringBuilder = new StringBuilder // To keep track of the searched text
    val dSearch = pattern.r
    var buf = cb

    if (endBitPosA == -1L) {
      log(Debug("Failed, reached end of buffer."))
      //return (cb.toString(), -1L, SearchResult.NoMatch, "")
      return (null, -1L, SearchResult.EOD)
    }

    log(Debug("START_CB: " + cb.toString()))
    log(Debug("CB_" + cb.toString() + "_END_CB"))

    var (theState, endPos, result) = dSearch findPrefixMatchOf buf match {
      case Some(mch) => (SearchResult.FullMatch, mch.end.toLong, mch.matched)
      // Initial/Default values if not matched
      // TODO: What should result be if string not found?
      case None => (SearchResult.NoMatch, -1L, "")
    }

    // TODO: What is this line for?
    var imBuffer = CharBuffer.allocate(buf.capacity)

    if (theState == SearchResult.FullMatch) {
      sb.append(result)
    }
    var EOF: Boolean = false

    if (buf.toString().length == 0) { EOF = true } // Buffer was empty to start, nothing to do.

    // Buffer not big enough
    // TODO: There should be a way to pre-allocate the buffer to be big enough or at least get a better estimate than
    //       1000
    // Proceed until we encounter a FullMatch or EOF
    while ((theState == SearchResult.NoMatch || theState == SearchResult.PartialMatch) && endBitPosA != -1 && !EOF) {
      // TODO: Clear??  You mean copy it again?
      buf.clear()
      buf = CharBuffer.allocate(buf.length * 2)

      val fillState = fillCharBufferMixedData(buf, bitOffset, decoder)
      endBitPosA = fillState._1
      EOF = fillState._2

      var (state2, endPos2, result2) = dSearch findPrefixMatchOf buf match {
        case Some(mch) => (SearchResult.FullMatch, mch.end.toLong, mch.matched)
        // TODO: What should result be if string not found?
        case None => (SearchResult.NoMatch, -1L, "")
      }
      theState = state2
      endPos = endPos2

      if (theState != SearchResult.PartialMatch) {
        sb.append(result2)
      }
    }

    // Encode the found string in order to calculate
    // the ending position of the ByteBuffer
    //
    val charSet = decoder.charset()
    val resBB = charSet.encode(sb.toString())

    log(Debug("ENDPOS_FillCharBuffer: " + endPos))

    //    // Calculate the new ending position of the ByteBuffer
    //    if (endPos != -1) {
    //      endBitPosA = (endPos << 3) + bitOffset
    //    } else {
    //      endBitPosA = (resBB.limit() << 3) + bitOffset
    //    }

    val resNumBytes = resBB.limit() // TODO: Pretty sure limit is better than length

    // Calculate the new ending position of the ByteBuffer
    if (endPos != -1) {
      endBitPosA = bitOffset + (resNumBytes * 8)
    } else {
      endPos = resBB.limit()
      endBitPosA = (resBB.limit() << 3)
    }
    log(Debug("FILL - CB: " + sb.toString() + ", EndBitPos: " + endBitPosA))
    log(Debug("===\nEND_FILL!\n===\n"))
    (sb.toString(), endBitPosA, theState)
  }

  def decodeNBytes(N: Int, array: Array[Byte], decoder: CharsetDecoder): CharBuffer = {
    val list: Queue[Byte] = Queue.empty
    for (i <- 0 to N - 1) {
      list += array(i).toByte
//      System.err.println(array(i).toByte.toHexString)
    }
//    System.err.println
    val cb = decoder.decode(ByteBuffer.wrap(list.toArray[Byte]))
    cb
  }
<<<<<<< HEAD

  def decodeUntilFail(bytesArray: Array[Byte], decoder: CharsetDecoder, endByte: Int): (CharBuffer, Int) = {
=======
  
  def decodeUntilFail(bytesArray: Array[Byte], decoder: CharsetDecoder, endByte: Long): (CharBuffer, Long) = {
>>>>>>> e8d2cd00
    var cbFinal: CharBuffer = CharBuffer.allocate(1)
    var cbPrev: CharBuffer = CharBuffer.allocate(1)
    var numBytes: Int = 1
    while (numBytes <= endByte) {
      try {
        cbPrev = decodeNBytes(numBytes, bytesArray, decoder)
        cbFinal = cbPrev
      } catch {
        case e: Exception => //log(Debug("Exception in decodeUntilFail: " + e.toString()))
      }
      numBytes += 1
    }
    (cbFinal, (numBytes - 1))
  }

  // Fills the CharBuffer with as many bytes as can be decoded successfully.
  //
  def fillCharBufferMixedData(cb: CharBuffer, bitOffset: Long, decoder: CharsetDecoder, numBytes: Long = -1): (Long, Boolean) = {
    
    //TODO: Mike, how do we call these asserts now? Assert.subset(bitOffset % 8 == 0, "characters must begin on byte boundaries")
    val byteOffsetAsLong = (bitOffset >> 3)
    //TODO: Mike, how do we call these asserts now? Assert.subset(byteOffsetAsLong <= Int.MaxValue, "maximum offset (in bytes) cannot exceed Int.MaxValue")
    val byteOffset = byteOffsetAsLong.toInt
    val me: String = "fillCharBufferMixedData - "
    // 
    // Note: not thread safe. We're depending here on the byte buffer being private to us.
    //
    log(Debug(me + "Start at byteOffset " + byteOffset))
    log(Debug(me + "byteBuffer limit: " + bb.limit()))

    if (byteOffset >= bb.limit()) {
      // We are at end, nothing more to do.
      log(Debug(me + "byteOffset >= limit! Nothing more to do."))
      return (-1L, true)
    }

    bb.position(byteOffset) // Set byte position of ByteBuffer to the offset
    decoder.reset()

    var byteArray: Array[Byte] = new Array[Byte](bb.limit() - byteOffset)

    // Retrieve a byte array from offset to end of ByteBuffer.
    // Starts at 0, because ByteBuffer was already set to byteOffset
    // Ends at ByteBuffer limit in Bytes minus the offset
    bb.get(byteArray, 0, (bb.limit - byteOffset))
<<<<<<< HEAD

    var (result: CharBuffer, bytesDecoded: Int) = decodeUntilFail(byteArray, decoder, bb.limit())

    if (bytesDecoded == 0) { return (-1L, true) }

    log(Debug("MixedDataResult: " + result + " bytesDecoded: " + bytesDecoded))

=======
    
    var endAtByte = numBytes
    
    if (endAtByte == -1){ endAtByte = bb.limit}
    
    System.err.println("endAtByte: " + endAtByte)
    
    var (result:CharBuffer, bytesDecoded: Long) = decodeUntilFail(byteArray, decoder, endAtByte)
    
    if (bytesDecoded == 0){ return (-1L, true) }
    
    log(Debug("MixedDataResult: BEG_" + result + "_END , bytesDecoded: " + bytesDecoded))
    System.err.println("MixedDataResult: BEG_" + result + "_END , bytesDecoded: " + bytesDecoded)
  
>>>>>>> e8d2cd00
    cb.clear()
    cb.append(result)

    cb.flip() // so the caller can now read the sb.

    val endBytePos = byteOffset + bytesDecoded

    log(Debug(me + "Ended at byte pos " + endBytePos))

    var EOF: Boolean = bb.limit() == bb.position()

    bb.position(0) // prevent anyone depending on the buffer position across calls to any of the InStream methods.
    val endBitPos: Long = endBytePos << 3

    log(Debug(me + "Ended at bit pos " + endBitPos))

    (endBitPos, EOF)
  }

  // Read the delimiter if possible off of the ByteBuffer
  //
<<<<<<< HEAD
  def getDelimiter(cb: CharBuffer, bitOffset: Long,
    decoder: CharsetDecoder, separators: Set[String], terminators: Set[String],
    es: EscapeSchemeObj): (String, Long, Long, SearchResult, Delimiter) = {

=======
  def getDelimiter(cb: CharBuffer, bitOffset: Long, 
      decoder: CharsetDecoder, separators: Set[String], terminators: Set[String],
      es: EscapeSchemeObj): (String, Long, Long, SearchResult, Delimiter) = {
    setLoggingLevel(LogLevel.Debug)
>>>>>>> e8d2cd00
    log(Debug("BEG_getDelimiter"))

    val me: String = "getDelimiter - "

    log(Debug(me + "Looking for: " + separators + " AND " + terminators))

    val byteOffsetAsLong = (bitOffset >> 3)

    val byteOffset = byteOffsetAsLong.toInt

    log(Debug(me + "ByteOffset: " + byteOffset + " BitOffset: " + bitOffset))

    var (endBitPos: Long, state) = fillCharBufferMixedData(cb, bitOffset, decoder)
    var endBitPosA: Long = endBitPos

    if (endBitPos == -1L) {
      log(Debug(me + "Failed, reached end of buffer."))
      log(Debug("END_getDelimiter - End of Buffer!"))
      return (cb.toString(), -1L, -1L, SearchResult.NoMatch, null)
    }

    var sb: StringBuilder = new StringBuilder // To keep track of the searched text
    val dSearch = new DelimSearcher with Logging
    var buf = cb

    dSearch.setEscapeScheme(es)

    separators foreach { x => dSearch.addSeparator(x) }

    terminators foreach { x => dSearch.addTerminator(x) }

    var (theState, result, endPos, endPosDelim, theDelimiter) = dSearch.search(buf, 0)
<<<<<<< HEAD

    if (theDelimiter == null) { return (cb.toString(), -1L, -1L, SearchResult.NoMatch, null) }

    log(Debug("theDelimiter: " + theDelimiter.typeDef))

    if (theDelimiter.typeDef == DelimiterType.Terminator) { return (cb.toString(), -1L, -1L, SearchResult.NoMatch, null) }

=======
    
    if (theDelimiter == null){ return (cb.toString(), -1L, -1L, SearchResult.NoMatch, null) }
    
    log(Debug("theDelimiter: " + theDelimiter.toString() + " theState: " + theState))
    
    //if (theDelimiter.typeDef == DelimiterType.Terminator) { return (cb.toString(), -1L, -1L, SearchResult.NoMatch, null) }
    
>>>>>>> e8d2cd00
    if (theState == SearchResult.FullMatch) {
      sb.append(result)
    }

    var EOF: Boolean = false // Flag to indicate if we ran out of data to fill CharBuffer with

    if (buf.toString().length == 0) { EOF = true } // Buffer was empty to start, nothing to do

    // Proceed until we encounter a FullMatch or EOF (we ran out of data)
    while ((theState == SearchResult.NoMatch || theState == SearchResult.PartialMatch) && endBitPosA != -1 && !EOF) {
      buf.clear()
      buf = CharBuffer.allocate(buf.length() * 2)

      val fillState = fillCharBufferMixedData(buf, bitOffset, decoder)
      endBitPosA = fillState._1
      EOF = fillState._2 // Determine if we ran out of data to fill the CharBuffer with

      var (state2, result2, endPos2, endPosDelim2, theDelimiter2) = dSearch.search(buf, endPosDelim, false)

      theState = state2 // Determine if there was a Full, Partial or No Match
      endPos = endPos2 // Start of delimiter
      endPosDelim = endPosDelim2 // End of delimiter
      theDelimiter = theDelimiter2

      if (theState != SearchResult.PartialMatch) {
        sb.append(result2)
      }
    }

    var delimLength = endPosDelim - endPos

    if (endPosDelim == 0 && endPos == 0 && theState == SearchResult.FullMatch) { delimLength = 1 }

    // Encode the found string in order to calculate
    // the ending position of the ByteBuffer
    //
    val charSet = decoder.charset()
    val resBB = charSet.encode(sb.toString())

    val resNumBytes = resBB.limit() // TODO: Pretty sure limit is better than length

    // Calculate the new ending position of the ByteBuffer
    if (endPos != -1) {
      endBitPosA = bitOffset + (resNumBytes * 8)
    } else {
      endPos = resBB.limit()
      endBitPosA = (resBB.limit() << 3)
    }
    var endBitPosDelimA: Long = endBitPosA

    if (endPosDelim != -1) {
      endBitPosDelimA = bitOffset + (resNumBytes * 8)
    }

    log(Debug(me + "Ended at BytePos: " + (byteOffset + resNumBytes)))
    log(Debug(me + "Ended at bitPos: " + endBitPosA))
    log(Debug("END_getDelimiter"))
<<<<<<< HEAD

    if (endPos != -1 && endPosDelim != -1) { (cb.subSequence(endPos, endPosDelim).toString(), endBitPosA, endBitPosDelimA, theState, theDelimiter) }
=======
    
    if (endPos != -1 && endPosDelim != -1){ (cb.subSequence(endPos, endPosDelim+1).toString(), endBitPosA, endBitPosDelimA, theState, theDelimiter) }
>>>>>>> e8d2cd00
    else { (cb.toString(), endBitPosA, endBitPosDelimA, theState, theDelimiter) }
  }

  def getInt(bitPos: Long, order: java.nio.ByteOrder) = {
    Assert.invariant(bitPos % 8 == 0)
    val bytePos = (bitPos >> 3).toInt
    bb.order(order)
    bb.getInt(bytePos)
  }

  def getDouble(bitPos: Long, order: java.nio.ByteOrder) = {
    Assert.invariant(bitPos % 8 == 0)
    val bytePos = (bitPos >> 3).toInt
    bb.order(order)
    val double = bb.getDouble(bytePos)
    double
  }

  def getFloat(bitPos: Long, order: java.nio.ByteOrder) = {
    Assert.invariant(bitPos % 8 == 0)
    val bytePos = (bitPos >> 3).toInt
    bb.order(order)
    bb.getFloat(bytePos)
  }

  def withLimit(startBitPos: Long, endBitPos: Long) = {
    Assert.invariant((startBitPos & 7) == 0)
    Assert.invariant((endBitPos & 7) == 0)
    val startByte = startBitPos / 8
    val endByte = (endBitPos + 7) / 8
    val count = endByte - startByte
    var bytes : Array[Byte] = new Array(count.asInstanceOf[Int])
    val oldPos = bb.position
    bb.position(startByte.asInstanceOf[Int])
    bb.get(bytes, 0, count.asInstanceOf[Int])
    val inputStream = new ByteArrayInputStream(bytes)
    val rbc = java.nio.channels.Channels.newChannel(inputStream)
    bb.position(oldPos)
    rbc
  }
}
<|MERGE_RESOLUTION|>--- conflicted
+++ resolved
@@ -28,13 +28,13 @@
 
 }
 
-class ParseError(sc: SchemaComponent, pstate: PState, kind: String, args: Any *) extends ProcessingError {
+class ParseError(sc: SchemaComponent, pstate: PState, kind: String, args: Any*) extends ProcessingError {
   def isError = true
   def getSchemaLocations = List(sc)
   def getDataLocations = List(pstate.currentLocation)
 
   override def toString = {
-    lazy val argsAsString = args.map{ _.toString }.mkString(", ")
+    lazy val argsAsString = args.map { _.toString }.mkString(", ")
     //
     // Right here is where we would lookup the symbolic error kind id, and
     // choose a locale-based message string.
@@ -42,11 +42,11 @@
     // For now, we'll just do an automatic English message.
     //
     val msg =
-      if (kind.contains("%")) kind.format(args : _*)
-      else (kind+"(%s)").format(argsAsString)
-    val res = "Parse Error: " + msg + 
-    "\nContext was : %s".format(sc) +
-    "\nData location was preceding %s".format(pstate.currentLocation)
+      if (kind.contains("%")) kind.format(args: _*)
+      else (kind + "(%s)").format(argsAsString)
+    val res = "Parse Error: " + msg +
+      "\nContext was : %s".format(sc) +
+      "\nData location was preceding %s".format(pstate.currentLocation)
     res
   }
 
@@ -56,19 +56,15 @@
 /**
  * Encapsulates lower-level parsing with a uniform interface
  */
-<<<<<<< HEAD
-trait Parser {
-=======
 abstract class Parser(val context: Term) {
 
-  def PE(pstate: PState, s: String, args : Any *) = {
-    pstate.failed(new ParseError(context, pstate, s, args : _*))
-  }
-  
-  def processingError(state: PState, str : String, args : Any *) = 
+  def PE(pstate: PState, s: String, args: Any*) = {
+    pstate.failed(new ParseError(context, pstate, s, args: _*))
+  }
+
+  def processingError(state: PState, str: String, args: Any*) =
     PE(state, str, args) // long form synonym
 
->>>>>>> e8d2cd00
   def parse(pstate: PState): PState
 
   // TODO: other methods for things like asking for the ending position of something
@@ -131,7 +127,7 @@
       // Unwind any side effects on the Infoset 
       val lastChildIndex = pstate.parent.getChildren().length
       if (lastChildIndex > numChildrenAtStart) {
-    	  pstate.parent.removeContent(lastChildIndex - 1) // Note: XML is 1-based indexing, but JDOM is zero based
+        pstate.parent.removeContent(lastChildIndex - 1) // Note: XML is 1-based indexing, but JDOM is zero based
       }
       //
       // TODO: check for discriminator evaluated to true.
@@ -202,7 +198,7 @@
   def getMessage() = msg
 }
 
-class DataLoc(bitPos : Long, inStream : InStream) extends DataLocation {
+class DataLoc(bitPos: Long, inStream: InStream) extends DataLocation {
   override def toString() = "Location(in bits) " + bitPos + " of Stream: " + inStream
 }
 
@@ -235,20 +231,18 @@
   def whichBit = bitPos % 8
   def groupPos = groupIndexStack.head
   def childPos = childIndexStack.head
-  def currentLocation : DataLocation = new DataLoc(bitPos, inStream)
-
-<<<<<<< HEAD
-=======
+
+  def currentLocation: DataLocation = new DataLoc(bitPos, inStream)
+
   def inStream = inStreamStack top
->>>>>>> e8d2cd00
   /**
    * Convenience functions for creating a new state, changing only
    * one or a related subset of the state components to a new one.
    */
   def withInStream(inStream: InStream, status: ProcessorResult = Success) =
-    new PState(inStreamStack push(inStream), bitPos, bitLimit, charPos, charLimit, parent, variableMap, target, namespaces, status, groupIndexStack, childIndexStack, arrayIndexStack, diagnostics)
+    new PState(inStreamStack push (inStream), bitPos, bitLimit, charPos, charLimit, parent, variableMap, target, namespaces, status, groupIndexStack, childIndexStack, arrayIndexStack, diagnostics)
   def withLastInStream(status: ProcessorResult = Success) = {
-    inStreamStack pop()
+    inStreamStack pop ()
     new PState(inStreamStack, bitPos, bitLimit, charPos, charLimit, parent, variableMap, target, namespaces, status, groupIndexStack, childIndexStack, arrayIndexStack, diagnostics)
   }
   def withPos(bitPos: Long, charPos: Long, status: ProcessorResult = Success) =
@@ -264,13 +258,8 @@
   def withChildIndexStack(childIndexStack: List[Long], status: ProcessorResult = Success) =
     new PState(inStreamStack, bitPos, bitLimit, charPos, charLimit, parent, variableMap, target, namespaces, status, groupIndexStack, childIndexStack, arrayIndexStack, diagnostics)
   def withArrayIndexStack(arrayIndexStack: List[Long], status: ProcessorResult = Success) =
-<<<<<<< HEAD
-    new PState(inStream, bitPos, bitLimit, charPos, charLimit, parent, variableMap, target, namespaces, status, groupIndexStack, childIndexStack, arrayIndexStack, diagnostics)
+    new PState(inStreamStack, bitPos, bitLimit, charPos, charLimit, parent, variableMap, target, namespaces, status, groupIndexStack, childIndexStack, arrayIndexStack, diagnostics)
   def failed(msg: => String): PState =
-=======
-    new PState(inStreamStack, bitPos, bitLimit, charPos, charLimit, parent, variableMap, target, namespaces, status, groupIndexStack, childIndexStack, arrayIndexStack, diagnostics)
-  def failed(msg: => String) : PState =
->>>>>>> e8d2cd00
     failed(new GeneralParseFailure(msg))
   def failed(failureDiagnostic: Diagnostic) =
     new PState(inStreamStack, bitPos, bitLimit, charPos, charLimit, parent, variableMap, target, namespaces, new Failure(failureDiagnostic.getMessage), groupIndexStack, childIndexStack, arrayIndexStack, failureDiagnostic :: diagnostics)
@@ -471,18 +460,11 @@
 
   import SearchResult._
   import stringsearch.delimiter._
-<<<<<<< HEAD
   def fillCharBufferUntilDelimiterOrEnd(cb: CharBuffer, bitOffset: Long,
     decoder: CharsetDecoder, separators: Set[String], terminators: Set[String],
     es: EscapeSchemeObj): (String, Long, SearchResult, Delimiter) = {
-
-=======
-  def fillCharBufferUntilDelimiterOrEnd(cb: CharBuffer, bitOffset: Long, 
-      decoder: CharsetDecoder, separators: Set[String], terminators: Set[String],
-      es: EscapeSchemeObj): (String, Long, SearchResult, Delimiter) = {
-   // setLoggingLevel(LogLevel.Debug)
-    
->>>>>>> e8d2cd00
+    // setLoggingLevel(LogLevel.Debug)
+
     val me: String = "fillCharBufferUntilDelimiterOrEnd - "
     log(Debug("BEG_fillCharBufferUntilDelimiterOrEnd"))
 
@@ -505,13 +487,9 @@
     }
 
     //println("START_CB: " + cb.toString())
-<<<<<<< HEAD
-
-=======
-    
+
     log(Debug(me + "Looking for: " + separators + " and terminators: " + terminators))
-    
->>>>>>> e8d2cd00
+
     dSearch.setEscapeScheme(es)
 
     separators foreach {
@@ -580,11 +558,8 @@
   }
 
   def fillCharBufferWithPatternMatch(cb: CharBuffer, bitOffset: Long, decoder: CharsetDecoder,
-<<<<<<< HEAD
-    pattern: String, es: EscapeSchemeObj): (String, Long, SearchResult) = {
-=======
-      pattern: String) : (String, Long, SearchResult) = {
->>>>>>> e8d2cd00
+
+    pattern: String): (String, Long, SearchResult) = {
     log(Debug("===\nSTART_FILL!\n===\n"))
     val byteOffsetAsLong = (bitOffset >> 3)
     val byteOffset = byteOffsetAsLong.toInt
@@ -679,19 +654,14 @@
     val list: Queue[Byte] = Queue.empty
     for (i <- 0 to N - 1) {
       list += array(i).toByte
-//      System.err.println(array(i).toByte.toHexString)
-    }
-//    System.err.println
+      //      System.err.println(array(i).toByte.toHexString)
+    }
+    //    System.err.println
     val cb = decoder.decode(ByteBuffer.wrap(list.toArray[Byte]))
     cb
   }
-<<<<<<< HEAD
-
-  def decodeUntilFail(bytesArray: Array[Byte], decoder: CharsetDecoder, endByte: Int): (CharBuffer, Int) = {
-=======
-  
+
   def decodeUntilFail(bytesArray: Array[Byte], decoder: CharsetDecoder, endByte: Long): (CharBuffer, Long) = {
->>>>>>> e8d2cd00
     var cbFinal: CharBuffer = CharBuffer.allocate(1)
     var cbPrev: CharBuffer = CharBuffer.allocate(1)
     var numBytes: Int = 1
@@ -710,7 +680,7 @@
   // Fills the CharBuffer with as many bytes as can be decoded successfully.
   //
   def fillCharBufferMixedData(cb: CharBuffer, bitOffset: Long, decoder: CharsetDecoder, numBytes: Long = -1): (Long, Boolean) = {
-    
+
     //TODO: Mike, how do we call these asserts now? Assert.subset(bitOffset % 8 == 0, "characters must begin on byte boundaries")
     val byteOffsetAsLong = (bitOffset >> 3)
     //TODO: Mike, how do we call these asserts now? Assert.subset(byteOffsetAsLong <= Int.MaxValue, "maximum offset (in bytes) cannot exceed Int.MaxValue")
@@ -737,30 +707,20 @@
     // Starts at 0, because ByteBuffer was already set to byteOffset
     // Ends at ByteBuffer limit in Bytes minus the offset
     bb.get(byteArray, 0, (bb.limit - byteOffset))
-<<<<<<< HEAD
-
-    var (result: CharBuffer, bytesDecoded: Int) = decodeUntilFail(byteArray, decoder, bb.limit())
+
+    var endAtByte = numBytes
+
+    if (endAtByte == -1) { endAtByte = bb.limit }
+
+    System.err.println("endAtByte: " + endAtByte)
+
+    var (result: CharBuffer, bytesDecoded: Long) = decodeUntilFail(byteArray, decoder, endAtByte)
 
     if (bytesDecoded == 0) { return (-1L, true) }
 
-    log(Debug("MixedDataResult: " + result + " bytesDecoded: " + bytesDecoded))
-
-=======
-    
-    var endAtByte = numBytes
-    
-    if (endAtByte == -1){ endAtByte = bb.limit}
-    
-    System.err.println("endAtByte: " + endAtByte)
-    
-    var (result:CharBuffer, bytesDecoded: Long) = decodeUntilFail(byteArray, decoder, endAtByte)
-    
-    if (bytesDecoded == 0){ return (-1L, true) }
-    
     log(Debug("MixedDataResult: BEG_" + result + "_END , bytesDecoded: " + bytesDecoded))
     System.err.println("MixedDataResult: BEG_" + result + "_END , bytesDecoded: " + bytesDecoded)
-  
->>>>>>> e8d2cd00
+
     cb.clear()
     cb.append(result)
 
@@ -782,17 +742,10 @@
 
   // Read the delimiter if possible off of the ByteBuffer
   //
-<<<<<<< HEAD
   def getDelimiter(cb: CharBuffer, bitOffset: Long,
     decoder: CharsetDecoder, separators: Set[String], terminators: Set[String],
     es: EscapeSchemeObj): (String, Long, Long, SearchResult, Delimiter) = {
-
-=======
-  def getDelimiter(cb: CharBuffer, bitOffset: Long, 
-      decoder: CharsetDecoder, separators: Set[String], terminators: Set[String],
-      es: EscapeSchemeObj): (String, Long, Long, SearchResult, Delimiter) = {
     setLoggingLevel(LogLevel.Debug)
->>>>>>> e8d2cd00
     log(Debug("BEG_getDelimiter"))
 
     val me: String = "getDelimiter - "
@@ -825,23 +778,13 @@
     terminators foreach { x => dSearch.addTerminator(x) }
 
     var (theState, result, endPos, endPosDelim, theDelimiter) = dSearch.search(buf, 0)
-<<<<<<< HEAD
 
     if (theDelimiter == null) { return (cb.toString(), -1L, -1L, SearchResult.NoMatch, null) }
 
-    log(Debug("theDelimiter: " + theDelimiter.typeDef))
-
-    if (theDelimiter.typeDef == DelimiterType.Terminator) { return (cb.toString(), -1L, -1L, SearchResult.NoMatch, null) }
-
-=======
-    
-    if (theDelimiter == null){ return (cb.toString(), -1L, -1L, SearchResult.NoMatch, null) }
-    
     log(Debug("theDelimiter: " + theDelimiter.toString() + " theState: " + theState))
-    
+
     //if (theDelimiter.typeDef == DelimiterType.Terminator) { return (cb.toString(), -1L, -1L, SearchResult.NoMatch, null) }
-    
->>>>>>> e8d2cd00
+
     if (theState == SearchResult.FullMatch) {
       sb.append(result)
     }
@@ -899,13 +842,9 @@
     log(Debug(me + "Ended at BytePos: " + (byteOffset + resNumBytes)))
     log(Debug(me + "Ended at bitPos: " + endBitPosA))
     log(Debug("END_getDelimiter"))
-<<<<<<< HEAD
-
-    if (endPos != -1 && endPosDelim != -1) { (cb.subSequence(endPos, endPosDelim).toString(), endBitPosA, endBitPosDelimA, theState, theDelimiter) }
-=======
-    
-    if (endPos != -1 && endPosDelim != -1){ (cb.subSequence(endPos, endPosDelim+1).toString(), endBitPosA, endBitPosDelimA, theState, theDelimiter) }
->>>>>>> e8d2cd00
+
+    if (endPos != -1 && endPosDelim != -1) { (cb.subSequence(endPos, endPosDelim + 1).toString(), endBitPosA, endBitPosDelimA, theState, theDelimiter) }
+
     else { (cb.toString(), endBitPosA, endBitPosDelimA, theState, theDelimiter) }
   }
 
@@ -937,7 +876,7 @@
     val startByte = startBitPos / 8
     val endByte = (endBitPos + 7) / 8
     val count = endByte - startByte
-    var bytes : Array[Byte] = new Array(count.asInstanceOf[Int])
+    var bytes: Array[Byte] = new Array(count.asInstanceOf[Int])
     val oldPos = bb.position
     bb.position(startByte.asInstanceOf[Int])
     bb.get(bytes, 0, count.asInstanceOf[Int])
