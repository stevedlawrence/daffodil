--- conflicted
+++ resolved
@@ -1888,7 +1888,6 @@
     }
 }
 
-<<<<<<< HEAD
 case class BinaryExplicitLengthInBytes(e : ElementBase)
   extends Terminal(e, true)
   with WithParseErrorThrowing {
@@ -1967,9 +1966,6 @@
   }
 
   case class StringExplicitLengthInBytes(e : ElementBase)
-=======
-case class StringExplicitLengthInBytes(e: ElementBase)
->>>>>>> 3e911a4d
   extends Terminal(e, true)
   with WithParseErrorThrowing {
   val expr = e.length
